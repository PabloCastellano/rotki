--- conflicted
+++ resolved
@@ -233,23 +233,11 @@
         with:
           category: "/language:python"
 
-<<<<<<< HEAD
   lint-backend:
     name: 'Backend lint'
     needs: ['check-changes']
     if: ${{ github.event_name != 'push' && needs.check-changes.outputs.backend_tasks }}
     runs-on: ubuntu-latest
-=======
-  test-backend:
-    name: 'Backend tests'
-    if: ${{ needs.check-changes.outputs.backend_tasks }}
-    needs: ['lint-backend', 'check-changes']
-    timeout-minutes: 60
-    env:
-      CI: true
-    environment: test
-    runs-on: ubuntu-20.04
->>>>>>> 62540a0e
     steps:
       - name: Checkout
         uses: actions/checkout@v3
@@ -276,7 +264,7 @@
     needs: ['lint-backend', 'check-changes']
     uses: ./.github/workflows/task_backend_tests.yml
     with:
-      os: ubuntu-latest
+      os: ubuntu-20.04
       test_environment: ${{needs.check-changes.outputs.test_environment}}
 
   test-e2e:
