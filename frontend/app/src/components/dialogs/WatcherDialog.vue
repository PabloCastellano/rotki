<script setup lang="ts">
import { type ComputedRef, type PropType, type Ref } from 'vue';
import cloneDeep from 'lodash/cloneDeep';
import {
  type Watcher,
  type WatcherOpTypes,
<<<<<<< HEAD
  type WatcherType,
  type WatcherTypes
} from '@/types/session';
=======
  WatcherType
} from '@/services/session/types';
import { useWatchersStore } from '@/store/session/watchers';
>>>>>>> ecd5709f

const props = defineProps({
  title: { required: true, type: String },
  message: { required: true, type: String },
  display: { required: true, type: Boolean },
  watcherValueLabel: {
    required: false,
    type: String,
    default: 'Watcher Value'
  },
  watcherContentId: {
    required: false,
    type: [String, Number],
    default: null
  },
  preselectWatcherType: {
    required: false,
    type: String as PropType<typeof WatcherType>,
    default: null
  },
  existingWatchers: {
    required: false,
    type: Array as PropType<Watcher[]>,
    default: () => []
  }
});

const emit = defineEmits(['cancel']);

const { display, preselectWatcherType, existingWatchers, watcherContentId } =
  toRefs(props);
const watcherType: Ref<typeof WatcherType | null> = ref(null);
const watcherOperation: Ref<WatcherOpTypes | null> = ref(null);
const watcherValue: Ref<string | null> = ref(null);
const validationMessage: Ref<string> = ref('');
const validationStatus: Ref<'success' | 'error' | ''> = ref('');
const existingWatchersEdit: Ref<Record<string, boolean>> = ref({});

const { tc } = useI18n();

const store = useWatchersStore();
const { watchers } = storeToRefs(store);
const { addWatchers, editWatchers, deleteWatchers } = store;

const loadedWatchers: ComputedRef<Watcher[]> = computed(() => {
  const id = get(watcherContentId)?.toString();
  return cloneDeep(get(watchers)).filter(
    watcher => watcher.args.vaultId === id
  );
});

const watcherTypes = computed(() => [
  {
    text: tc('watcher_dialog.types.make_collateralization_ratio'),
    type: WatcherType,
    value: WatcherType
  }
]);

const watcherOperations = computed(() => ({
  makervault_collateralization_ratio: [
    {
      op: 'gt',
      value: 'gt',
      text: tc('watcher_dialog.ratio.gt')
    },
    {
      op: 'ge',
      value: 'ge',
      text: tc('watcher_dialog.ratio.ge')
    },
    {
      op: 'lt',
      value: 'lt',
      text: tc('watcher_dialog.ratio.lt')
    },
    {
      op: 'le',
      value: 'le',
      text: tc('watcher_dialog.ratio.le')
    }
  ]
}));

const operations = computed(() => {
  const operations = get(watcherOperations);
  const type = get(watcherType);
  if (!type) {
    return [];
  }
  return operations[type] ?? [];
});

const existingWatchersIcon = (identifier: string): string => {
  const edit = get(existingWatchersEdit);
  return edit[identifier] ? 'mdi-check' : 'mdi-pencil';
};

const validateSettingChange = (
  targetState: string,
  message = '',
  timeOut = 5500
) => {
  if (targetState === 'success' || targetState === 'error') {
    setTimeout(() => {
      set(validationMessage, message);
      set(validationStatus, targetState);
    }, 200);
    setTimeout(() => {
      set(validationMessage, '');
      set(validationStatus, '');
    }, timeOut);
  }
};

const changeEditMode = (identifier: string) => {
  const edit = get(existingWatchersEdit);
  set(existingWatchersEdit, {
    ...edit,
    [identifier]: !edit[identifier]
  });
};

const addWatcher = async () => {
  const type = get(watcherType);
  const value = get(watcherValue);
  const operation = get(watcherOperation);
  const contentId = get(watcherContentId);
  if (!(type && value && operation && contentId)) {
    return;
  }

  const watcherData: Omit<Watcher, 'identifier'> = {
    type,
    args: {
      ratio: value,
      op: operation,
      vaultId: contentId.toString()
    }
  };

  try {
    await addWatchers([watcherData]);
    validateSettingChange('success', tc('watcher_dialog.add_success'));
    clear();
  } catch (e: any) {
    validateSettingChange(
      'error',
      tc('watcher_dialog.add_error', 0, { message: e.message })
    );
  }
};

const editWatcher = async (watcher: Watcher) => {
  const edit = get(existingWatchersEdit);
  if (!edit[watcher.identifier]) {
    // If we're not in edit mode, just go into edit mode
    changeEditMode(watcher.identifier);
  } else {
    // If we're in edit mode, check to see if the values have changed before
    // sending an API call
    const existingWatcherArgs = get(existingWatchers).find(
      existingWatcher => existingWatcher.identifier === watcher.identifier
    )!.args;
    const modifiedWatcherArgs = watcher.args;

    if (
      existingWatcherArgs.op !== modifiedWatcherArgs.op ||
      existingWatcherArgs.ratio !== modifiedWatcherArgs.ratio
    ) {
      try {
        await editWatchers([watcher]);
        validateSettingChange('success', tc('watcher_dialog.edit_success'));
        changeEditMode(watcher.identifier);
      } catch (e: any) {
        validateSettingChange(
          'error',
          tc('watcher_dialog.edit_error', 0, {
            message: e.message
          })
        );
      }
    } else {
      changeEditMode(watcher.identifier);
    }
  }
};

const deleteWatcher = async (identifier: string) => {
  try {
    await deleteWatchers([identifier]);
    validateSettingChange('success', tc('watcher_dialog.delete_success'));
    clear();
  } catch (e: any) {
    validateSettingChange(
      'error',
      tc('watcher_dialog.delete_error', 0, {
        message: e.message
      })
    );
  }
};

const clear = () => {
  set(watcherValue, null);
  set(watcherOperation, null);
};

watch(display, display => {
  if (display) {
    set(watcherType, get(preselectWatcherType));

    const edit = { ...get(existingWatchersEdit) };
    get(loadedWatchers).forEach(watcher => {
      edit[watcher.identifier] = false;
    });
    set(existingWatchersEdit, edit);
  } else {
    set(watcherType, null);
    set(existingWatchersEdit, {});
  }
});

const cancel = () => {
  emit('cancel');
  const edit = { ...get(existingWatchersEdit) };
  for (const index in edit) {
    // Reset edit mode on all fields
    edit[index] = false;
  }
  // Reset unsaved changes to the current saved state
  set(existingWatchersEdit, edit);
  clear();
};
</script>

<template>
  <v-dialog
    :value="display"
    persistent
    max-width="650"
    class="watcher-dialog"
    @keydown.esc.stop="cancel()"
  >
    <card>
      <template #title> {{ title }} </template>
      <v-row align="center" class="watcher-dialog__body">
        <v-col cols="12">
          {{ message }}
        </v-col>
        <v-col v-if="!preselectWatcherType" cols="12">
          <v-select
            v-model="watcherType"
            :items="watcherTypes"
            :label="tc('watcher_dialog.labels.type')"
            dense
            outlined
            required
          />
        </v-col>
        <v-col v-if="loadedWatchers.length > 0" cols="12">
          <v-row>
            <v-col cols="5">
              <v-divider />
            </v-col>
            <v-col class="pa-0 text-center" cols="2">
              {{ tc('watcher_dialog.edit') }}
            </v-col>
            <v-col cols="5">
              <v-divider />
            </v-col>
          </v-row>
          <v-row
            v-for="(watcher, key) in loadedWatchers"
            :key="key"
            align="center"
          >
            <v-col cols="6">
              <v-select
                :filled="!existingWatchersEdit[watcher.identifier]"
                :items="operations"
                :label="tc('watcher_dialog.labels.operation')"
                :readonly="!existingWatchersEdit[watcher.identifier]"
                :value="loadedWatchers[key].args.op"
                dense
                hide-details
                outlined
                required
                @input="loadedWatchers[key].args.op = $event"
              />
            </v-col>
            <v-col cols="4">
              <v-text-field
                :filled="!existingWatchersEdit[watcher.identifier]"
                :label="watcherValueLabel"
                :readonly="!existingWatchersEdit[watcher.identifier]"
                :value="loadedWatchers[key].args.ratio"
                dense
                hide-details
                outlined
                suffix="%"
                @input="loadedWatchers[key].args.ratio = $event"
              />
            </v-col>
            <v-col class="d-flex align-center justify-space-between" cols="2">
              <v-btn icon @click="editWatcher(loadedWatchers[key])">
                <v-icon small>
                  {{ existingWatchersIcon(watcher.identifier) }}
                </v-icon>
              </v-btn>
              <v-btn icon @click="deleteWatcher(watcher.identifier)">
                <v-icon small> mdi-delete </v-icon>
              </v-btn>
            </v-col>
          </v-row>
        </v-col>
        <v-col cols="12">
          <v-row>
            <v-col cols="5">
              <v-divider />
            </v-col>
            <v-col class="pa-0 text-center justify-center" cols="2">
              {{ tc('watcher_dialog.add_watcher') }}
            </v-col>
            <v-col cols="5">
              <v-divider />
            </v-col>
          </v-row>
          <v-row align="center">
            <v-col cols="6">
              <v-select
                v-model="watcherOperation"
                :disabled="!watcherType"
                :items="operations"
                :label="tc('watcher_dialog.labels.operation')"
                dense
                hide-details
                outlined
                required
              />
            </v-col>
            <v-col cols="5">
              <v-text-field
                v-model="watcherValue"
                :label="watcherValueLabel"
                dense
                hide-details
                outlined
                suffix="%"
              />
            </v-col>
            <v-col class="d-flex align-center justify-center" cols="1">
              <v-btn
                :disabled="watcherOperation === null || watcherValue === null"
                icon
                @click="addWatcher()"
              >
                <v-icon> mdi-plus </v-icon>
              </v-btn>
            </v-col>
          </v-row>
        </v-col>
      </v-row>
      <template #buttons>
        <div class="watcher-dialog__actions">
          <div
            :class="`text-caption flex-1 watcher-dialog__actions__messages watcher-dialog__actions__messages--${validationStatus} py-2 px-4 mb-4`"
          >
            {{ validationMessage }}
          </div>
          <v-btn
            depressed
            color="primary"
            class="watcher-dialog__buttons__close"
            @click="cancel()"
          >
            {{ tc('common.actions.close') }}
          </v-btn>
        </div>
      </template>
    </card>
  </v-dialog>
</template>

<style lang="scss" scoped>
.watcher-dialog {
  &__body {
    /* stylelint-disable selector-class-pattern,selector-nested-pattern */

    :deep(.v-text-field--filled) {
      /* stylelint-enable selector-class-pattern,selector-nested-pattern */

      .v-text-field {
        &__suffix {
          margin-top: 0;
        }
      }
    }
  }

  &__actions {
    width: 100%;
    justify-content: space-between;

    &__messages {
      min-height: 2.5em;
      width: 100%;
      border-radius: 8px;

      &--success {
        background-color: var(--v-success-lighten4);
        color: var(--v-success-darken2);
      }

      &--error {
        background-color: var(--v-error-lighten4);
        color: var(--v-error-darken2);
      }
    }
  }
}
</style><|MERGE_RESOLUTION|>--- conflicted
+++ resolved
@@ -4,15 +4,8 @@
 import {
   type Watcher,
   type WatcherOpTypes,
-<<<<<<< HEAD
-  type WatcherType,
-  type WatcherTypes
+  WatcherType
 } from '@/types/session';
-=======
-  WatcherType
-} from '@/services/session/types';
-import { useWatchersStore } from '@/store/session/watchers';
->>>>>>> ecd5709f
 
 const props = defineProps({
   title: { required: true, type: String },
