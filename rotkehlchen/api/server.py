import json
import logging
import sys
from http import HTTPStatus
from typing import Any, Dict, List, Optional, Tuple, Type, Union

import werkzeug
from flask import Blueprint, Flask, Response, abort, jsonify, request
from flask.views import MethodView
from flask_cors import CORS
from gevent.pywsgi import WSGIServer
from geventwebsocket import Resource as WebsocketResource
from geventwebsocket.handler import WebSocketHandler
from marshmallow import Schema
from marshmallow.exceptions import ValidationError
from webargs.flaskparser import parser
from werkzeug.exceptions import NotFound

from rotkehlchen.api.rest import RestAPI, api_response, wrap_in_fail_result
from rotkehlchen.api.v1.parser import ignore_kwarg_parser, resource_parser
from rotkehlchen.api.v1.resources import (
    AaveBalancesResource,
    AaveHistoryResource,
    AccountingReportDataResource,
    AccountingReportsResource,
    AddressbookResource,
    AdexBalancesResource,
    AdexHistoryResource,
    AllAssetsResource,
    AllBalancesResource,
    AllNamesResource,
    AssetIconsResource,
    AssetMovementsResource,
    AssetsReplaceResource,
    AssetsTypesResource,
    AssetUpdatesResource,
    AssociatedLocations,
    AsyncTasksResource,
    AvalancheTransactionsResource,
    BalancerBalancesResource,
    BalancerEventsHistoryResource,
    BalancerTradesHistoryResource,
    BinanceAvailableMarkets,
    BinanceUserMarkets,
    BlockchainBalancesResource,
    BlockchainsAccountsResource,
    BTCXpubResource,
    CompoundBalancesResource,
    CompoundHistoryResource,
    CounterpartiesResource,
    CurrentAssetsPriceResource,
    DatabaseBackupsResource,
    DatabaseInfoResource,
    DataImportResource,
    DBSnapshotsResource,
    DefiBalancesResource,
    ERC20TokenInfo,
    ERC20TokenInfoAVAX,
    Eth2DailyStatsResource,
    Eth2StakeDepositsResource,
    Eth2StakeDetailsResource,
    Eth2ValidatorsResource,
    EthereumAirdropsResource,
    EthereumAssetsResource,
    EthereumModuleDataResource,
    EthereumModuleResource,
    EthereumTransactionsResource,
    ExchangeBalancesResource,
    ExchangeRatesResource,
    ExchangesDataResource,
    ExchangesResource,
    ExternalServicesResource,
    HistoricalAssetsPriceResource,
    HistoryActionableItemsResource,
    HistoryBaseEntryResource,
    HistoryDownloadingResource,
    HistoryExportingResource,
    HistoryProcessingDebugResource,
    HistoryProcessingResource,
    HistoryStatusResource,
    IgnoredActionsResource,
    IgnoredAssetsResource,
    InfoResource,
    LedgerActionsResource,
    LiquityStakingHistoryResource,
    LiquityStakingResource,
    LiquityTrovesHistoryResource,
    LiquityTrovesResource,
    LoopringBalancesResource,
    MakerdaoDSRBalanceResource,
    MakerdaoDSRHistoryResource,
    MakerdaoVaultDetailsResource,
    MakerdaoVaultsResource,
    ManuallyTrackedBalancesResource,
    MessagesResource,
    NamedEthereumModuleDataResource,
    NamedOracleCacheResource,
    NFTSBalanceResource,
    NFTSResource,
    OraclesResource,
    OwnedAssetsResource,
    PeriodicDataResource,
    PickleDillResource,
    PingResource,
    QueriedAddressesResource,
    ReverseEnsResource,
    SettingsResource,
    StakingResource,
    StatisticsAssetBalanceResource,
    StatisticsNetvalueResource,
    StatisticsRendererResource,
    StatisticsValueDistributionResource,
    SushiswapBalancesResource,
    SushiswapEventsHistoryResource,
    SushiswapTradesHistoryResource,
    TagsResource,
    TradesResource,
    UniswapBalancesResource,
    UniswapEventsHistoryResource,
    UniswapTradesHistoryResource,
    UniswapV3BalancesResource,
    UserAssetsResource,
    UserPasswordChangeResource,
    UserPremiumKeyResource,
    UserPremiumSyncResource,
    UsersByNameResource,
    UsersResource,
    WatchersResource,
    YearnVaultsBalancesResource,
    YearnVaultsHistoryResource,
    YearnVaultsV2BalancesResource,
    YearnVaultsV2HistoryResource,
    create_blueprint,
)
from rotkehlchen.api.websockets.notifier import RotkiNotifier, RotkiWSApp
from rotkehlchen.logging import RotkehlchenLogsAdapter

URLS = List[
    Union[
        Tuple[str, Type[MethodView]],
        Tuple[str, Type[MethodView], str],
    ]
]


URLS_V1: URLS = [
    ('/users', UsersResource),
    ('/watchers', WatchersResource),
    ('/users/<string:name>', UsersByNameResource),
    ('/users/<string:name>/password', UserPasswordChangeResource),
    ('/premium', UserPremiumKeyResource),
    ('/premium/sync', UserPremiumSyncResource),
    ('/settings', SettingsResource),
    ('/tasks/', AsyncTasksResource),
    ('/tasks/<int:task_id>', AsyncTasksResource, 'specific_async_tasks_resource'),
    ('/exchange_rates', ExchangeRatesResource),
    ('/external_services/', ExternalServicesResource),
    ('/oracles', OraclesResource),
    ('/oracles/<string:oracle>/cache', NamedOracleCacheResource),
    ('/exchanges', ExchangesResource),
    ('/exchanges/balances', ExchangeBalancesResource),
    (
        '/exchanges/balances/<string:location>',
        ExchangeBalancesResource,
        'named_exchanges_balances_resource',
    ),
    ('/assets/<string:asset>/icon', AssetIconsResource),
    ('/trades', TradesResource),
    ('/ledgeractions', LedgerActionsResource),
    ('/asset_movements', AssetMovementsResource),
    ('/tags', TagsResource),
    ('/exchanges/binance/pairs', BinanceAvailableMarkets),
    ('/exchanges/binance/pairs/<string:name>', BinanceUserMarkets),
    ('/exchanges/data/', ExchangesDataResource),
    ('/exchanges/data/<string:location>', ExchangesDataResource, 'named_exchanges_data_resource'),
    ('/balances/blockchains', BlockchainBalancesResource),
    (
        '/balances/blockchains/<string:blockchain>',
        BlockchainBalancesResource,
        'named_blockchain_balances_resource',
    ),
    ('/balances/', AllBalancesResource),
    ('/balances/manual', ManuallyTrackedBalancesResource),
    ('/statistics/netvalue', StatisticsNetvalueResource),
    ('/statistics/balance/<string:asset>', StatisticsAssetBalanceResource),
    ('/statistics/value_distribution', StatisticsValueDistributionResource),
    ('/statistics/renderer', StatisticsRendererResource),
    ('/messages/', MessagesResource),
    ('/periodic/', PeriodicDataResource),
    ('/history/', HistoryProcessingResource),
    ('/history/debug', HistoryProcessingDebugResource),
    ('/history/status', HistoryStatusResource),
    ('/history/export/', HistoryExportingResource),
    ('/history/download/', HistoryDownloadingResource),
    ('/history/events', HistoryBaseEntryResource),
    ('/history/actionable_items', HistoryActionableItemsResource),
    ('/reports/', AccountingReportsResource),
    (
        '/reports/<int:report_id>',
        AccountingReportsResource,
        'per_report_resource',
    ),
    (
        '/reports/<int:report_id>/data',
        AccountingReportDataResource,
        'per_report_data_resource',
    ),
    ('/queried_addresses', QueriedAddressesResource),
    ('/blockchains/ETH/transactions', EthereumTransactionsResource),
    (
        '/blockchains/ETH/transactions/<string:address>',
        EthereumTransactionsResource,
        'per_address_ethereum_transactions_resource',
    ),
    ('/blockchains/ETH2/validators', Eth2ValidatorsResource),
    ('/blockchains/ETH2/stake/deposits', Eth2StakeDepositsResource),
    ('/blockchains/ETH2/stake/details', Eth2StakeDetailsResource),
    ('/blockchains/ETH2/stake/dailystats', Eth2DailyStatsResource),
    ('/blockchains/ETH/defi', DefiBalancesResource),
    ('/blockchains/ETH/airdrops', EthereumAirdropsResource),
    ('/blockchains/ETH/erc20details/', ERC20TokenInfo),
    ('/blockchains/ETH/modules/<string:module_name>/data', NamedEthereumModuleDataResource),
    ('/blockchains/ETH/modules/data', EthereumModuleDataResource),
    ('/blockchains/ETH/modules/data/counterparties', CounterpartiesResource),
    ('/blockchains/ETH/modules/', EthereumModuleResource),
    ('/blockchains/ETH/modules/makerdao/dsrbalance', MakerdaoDSRBalanceResource),
    ('/blockchains/ETH/modules/makerdao/dsrhistory', MakerdaoDSRHistoryResource),
    ('/blockchains/ETH/modules/makerdao/vaults', MakerdaoVaultsResource),
    ('/blockchains/ETH/modules/makerdao/vaultdetails', MakerdaoVaultDetailsResource),
    ('/blockchains/ETH/modules/aave/balances', AaveBalancesResource),
    ('/blockchains/ETH/modules/aave/history', AaveHistoryResource),
    ('/blockchains/ETH/modules/adex/balances', AdexBalancesResource),
    ('/blockchains/ETH/modules/adex/history', AdexHistoryResource),
    ('/blockchains/ETH/modules/balancer/balances', BalancerBalancesResource),
    ('/blockchains/ETH/modules/balancer/history/trades', BalancerTradesHistoryResource),
    ('/blockchains/ETH/modules/balancer/history/events', BalancerEventsHistoryResource),
    ('/blockchains/ETH/modules/compound/balances', CompoundBalancesResource),
    ('/blockchains/ETH/modules/compound/history', CompoundHistoryResource),
    ('/blockchains/ETH/modules/uniswap/v2/balances', UniswapBalancesResource),
    ('/blockchains/ETH/modules/uniswap/v3/balances', UniswapV3BalancesResource),
    ('/blockchains/ETH/modules/uniswap/history/events', UniswapEventsHistoryResource),
    ('/blockchains/ETH/modules/uniswap/history/trades', UniswapTradesHistoryResource),
    ('/blockchains/ETH/modules/sushiswap/balances', SushiswapBalancesResource),
    ('/blockchains/ETH/modules/sushiswap/history/events', SushiswapEventsHistoryResource),
    ('/blockchains/ETH/modules/sushiswap/history/trades', SushiswapTradesHistoryResource),
    ('/blockchains/ETH/modules/yearn/vaults/balances', YearnVaultsBalancesResource),
    ('/blockchains/ETH/modules/yearn/vaults/history', YearnVaultsHistoryResource),
    ('/blockchains/ETH/modules/yearn/vaultsv2/balances', YearnVaultsV2BalancesResource),
    ('/blockchains/ETH/modules/yearn/vaultsv2/history', YearnVaultsV2HistoryResource),
    ('/blockchains/ETH/modules/liquity/balances', LiquityTrovesResource),
    ('/blockchains/ETH/modules/liquity/events/trove', LiquityTrovesHistoryResource),
    ('/blockchains/ETH/modules/liquity/events/staking', LiquityStakingHistoryResource),
    ('/blockchains/ETH/modules/liquity/staking', LiquityStakingResource),
    ('/blockchains/ETH/modules/pickle/dill', PickleDillResource),
    ('/blockchains/ETH/modules/loopring/balances', LoopringBalancesResource),
    ('/blockchains/<string:blockchain>', BlockchainsAccountsResource),
    ('/blockchains/<string:blockchain>/xpub', BTCXpubResource),
    ('/blockchains/AVAX/transactions', AvalancheTransactionsResource),
    (
        '/blockchains/AVAX/transactions/<string:address>',
        AvalancheTransactionsResource,
        'per_address_avalanche_transactions_resource',
    ),
    ('/blockchains/AVAX/erc20details/', ERC20TokenInfoAVAX),
    ('/assets', OwnedAssetsResource),
    ('/assets/types', AssetsTypesResource),
    ('/assets/replace', AssetsReplaceResource),
    ('/assets/all', AllAssetsResource),
    ('/assets/ethereum', EthereumAssetsResource),
    ('/assets/prices/current', CurrentAssetsPriceResource),
    ('/assets/prices/historical', HistoricalAssetsPriceResource),
    ('/assets/ignored', IgnoredAssetsResource),
    ('/assets/updates', AssetUpdatesResource),
    ('/assets/user', UserAssetsResource),
    ('/actions/ignored', IgnoredActionsResource),
    ('/info', InfoResource),
    ('/ping', PingResource),
    ('/import', DataImportResource),
    ('/nfts', NFTSResource),
    ('/nfts/balances', NFTSBalanceResource),
    ('/database/info', DatabaseInfoResource),
    ('/database/backups', DatabaseBackupsResource),
    ('/locations/associated', AssociatedLocations),
    ('/staking/kraken', StakingResource),
    ('/names', AllNamesResource),
    ('/names/ens/reverse', ReverseEnsResource),
    ('/names/addressbook/<string:book_type>', AddressbookResource),
    ('/snapshots', DBSnapshotsResource),
    (
        '/snapshots/<int:timestamp>',
        DBSnapshotsResource,
        'per_timestamp_db_snapshots_resource',
    ),
]

logger = logging.getLogger(__name__)
log = RotkehlchenLogsAdapter(logger)


def setup_urls(
        rest_api: RestAPI,
        blueprint: Blueprint,
        urls: URLS,
) -> None:
    for url_tuple in urls:
        if len(url_tuple) == 2:
            route, resource_cls = url_tuple  # type: ignore
            endpoint = resource_cls.__name__.lower()
        elif len(url_tuple) == 3:
            route, resource_cls, endpoint = url_tuple  # type: ignore
        else:
            raise ValueError(f"Invalid URL format: {url_tuple!r}")
        blueprint.add_url_rule(
            route,
            view_func=resource_cls.as_view(endpoint, rest_api_object=rest_api),
        )


def endpoint_not_found(e: NotFound) -> Response:
    msg = 'invalid endpoint'
    # The isinstance check is because I am not sure if `e` is always going to
    # be a "NotFound" error here
    if isinstance(e, NotFound):
        msg = e.description
    return api_response(wrap_in_fail_result(msg), HTTPStatus.NOT_FOUND)


@parser.error_handler  # type: ignore
@resource_parser.error_handler
@ignore_kwarg_parser.error_handler
def handle_request_parsing_error(
        err: ValidationError,
        _request: werkzeug.local.LocalProxy,
        _schema: Schema,
        error_status_code: Optional[int],  # pylint: disable=unused-argument
        error_headers: Optional[Dict],  # pylint: disable=unused-argument
) -> None:
    """ This handles request parsing errors generated for example by schema
    field validation failing."""
    msg = str(err)
    if isinstance(err.messages, dict):
        # first key is just the location. Ignore
        key = list(err.messages.keys())[0]
        msg = json.dumps(err.messages[key])
    elif isinstance(err.messages, list):
        msg = ','.join(err.messages)

    err_response = jsonify(result=None, message=msg)
    err_response.status_code = HTTPStatus.BAD_REQUEST
    abort(err_response)


class APIServer():

    _api_prefix = '/api/1'

    def __init__(
            self,
            rest_api: RestAPI,
            ws_notifier: RotkiNotifier,
            cors_domain_list: List[str] = None,
    ) -> None:
        flask_app = Flask(__name__)
        if cors_domain_list:
            CORS(flask_app, origins=cors_domain_list)
        blueprint = create_blueprint(self._api_prefix)
        setup_urls(
            blueprint=blueprint,
            rest_api=rest_api,
            urls=URLS_V1,
        )

        self.rest_api = rest_api
        self.rotki_notifier = ws_notifier
        self.flask_app = flask_app
        self.blueprint = blueprint

        self.wsgiserver: Optional[WSGIServer] = None
        self.flask_app.register_blueprint(self.blueprint)

        self.flask_app.errorhandler(HTTPStatus.NOT_FOUND)(endpoint_not_found)
        self.flask_app.register_error_handler(Exception, self.unhandled_exception)
        self.flask_app.before_request(self.before_request_callback)
        self.flask_app.after_request(self.after_request_callback)  # type: ignore

    @staticmethod
    def unhandled_exception(exception: Exception) -> Response:
        """ Flask.errorhandler when an exception wasn't correctly handled """
        log.critical(
            'Unhandled exception when processing endpoint request',
            exc_info=True,
            exception=str(exception),
        )
        return api_response(wrap_in_fail_result(str(exception)), HTTPStatus.INTERNAL_SERVER_ERROR)

    @staticmethod
    def before_request_callback() -> None:
        """Function that runs before each request"""
        log.debug(
            f'start rotki api {request.method} {request.path}',
            view_args=request.view_args,
            query_string=request.query_string,
        )

    @staticmethod
    def after_request_callback(response: Response) -> Response:
        """Function that runs after each completed request

        Logs the response if required. This is determined by the
        fake header rotki-log-result passed to all responses.
        """
        if response.headers.pop('rotki-log-result', 'True') == 'True':
            result = response.json
        else:
            result = 'redacted'

        log.debug(
            f'end rotki api {request.method} {request.path}',
            view_args=request.view_args,
            query_string=request.query_string,
            status_code=response.status_code,
            result=result,
        )
        return response

    def run(self, host: str = '127.0.0.1', port: int = 5042, **kwargs: Any) -> None:
        """This is only used for the data faker and not used in production"""
        self.flask_app.run(host=host, port=port, **kwargs)

    def start(
            self,
            host: str = '127.0.0.1',
            rest_port: int = 5042,
    ) -> None:
        """This is used to start the API server in production"""
        wsgi_logger = logging.getLogger(__name__ + '.pywsgi')
        self.wsgiserver = WSGIServer(
            listener=(host, rest_port),
<<<<<<< HEAD
=======
            application=self.flask_app,
            log=None,
            error_log=wsgi_logger,
        )
        msg = f'rotki REST API server is running at: {host}:{rest_port}'
        print(msg)
        log.info(msg)
        self.wsgiserver.start()
        self.ws_server = WebSocketServer(
            listener=(host, websockets_port),
>>>>>>> 9ca4a630
            application=WebsocketResource([
                ('^/ws', RotkiWSApp),
                ('^/', self.flask_app),
            ]),
            log=wsgi_logger,
            handler_class=WebSocketHandler,
            environ={'rotki_notifier': self.rotki_notifier},
            error_log=wsgi_logger,
        )

        if 'pytest' not in sys.modules:  # do not check
            if __debug__:
                msg = 'rotki is running in __debug__ mode'
                print(msg)
                log.info(msg)
            msg = f'rotki REST API server is running at: {host}:{rest_port} with loglevel {logging.getLevelName(logging.root.level)}'  # noqa: E501
            print(msg)
            log.info(msg)
        self.wsgiserver.start()

    def stop(self, timeout: int = 5) -> None:
        """Stops the API server. If handlers are running after timeout they are killed"""
        if self.wsgiserver is not None:
            self.wsgiserver.stop(timeout)
            self.wsgiserver = None

        self.rest_api.stop()<|MERGE_RESOLUTION|>--- conflicted
+++ resolved
@@ -436,24 +436,11 @@
         wsgi_logger = logging.getLogger(__name__ + '.pywsgi')
         self.wsgiserver = WSGIServer(
             listener=(host, rest_port),
-<<<<<<< HEAD
-=======
-            application=self.flask_app,
-            log=None,
-            error_log=wsgi_logger,
-        )
-        msg = f'rotki REST API server is running at: {host}:{rest_port}'
-        print(msg)
-        log.info(msg)
-        self.wsgiserver.start()
-        self.ws_server = WebSocketServer(
-            listener=(host, websockets_port),
->>>>>>> 9ca4a630
             application=WebsocketResource([
                 ('^/ws', RotkiWSApp),
                 ('^/', self.flask_app),
             ]),
-            log=wsgi_logger,
+            log=None,
             handler_class=WebSocketHandler,
             environ={'rotki_notifier': self.rotki_notifier},
             error_log=wsgi_logger,
