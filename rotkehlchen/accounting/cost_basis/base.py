import logging
from abc import ABCMeta, abstractmethod
from collections import defaultdict, deque
from dataclasses import dataclass, field
from typing import (
    TYPE_CHECKING,
    Any,
    Callable,
    DefaultDict,
    Dict,
    Iterator,
    List,
    Literal,
    NamedTuple,
    Optional,
    Set,
    Tuple,
    Type,
    overload,
)

from rotkehlchen.accounting.types import MissingAcquisition, MissingPrice
from rotkehlchen.assets.asset import Asset
from rotkehlchen.constants.assets import A_ETH, A_WETH
from rotkehlchen.constants.misc import ZERO
from rotkehlchen.db.settings import DBSettings
from rotkehlchen.errors.serialization import DeserializationError
from rotkehlchen.fval import FVal
from rotkehlchen.logging import RotkehlchenLogsAdapter
from rotkehlchen.types import CostBasisMethod, Location, Price, Timestamp
from rotkehlchen.user_messages import MessagesAggregator
from rotkehlchen.utils.mixins.customizable_date import CustomizableDateMixin

if TYPE_CHECKING:
    from rotkehlchen.accounting.structures.processed_event import ProcessedAccountingEvent
    from rotkehlchen.db.dbhandler import DBHandler

logger = logging.getLogger(__name__)
log = RotkehlchenLogsAdapter(logger)


@dataclass(init=True, repr=True, eq=True, order=False, unsafe_hash=False, frozen=False)
class AssetAcquisitionEvent:
    amount: FVal
    remaining_amount: FVal = field(init=False)  # Same as amount but reduced during processing
    timestamp: Timestamp
    rate: Price
    index: int

    def __post_init__(self) -> None:
        self.remaining_amount = self.amount

    def __str__(self) -> str:
        return (
            f'AssetAcquisitionEvent @{self.timestamp}. amount: {self.amount} rate: {self.rate}'
        )

    @classmethod
    def from_processed_event(cls: Type['AssetAcquisitionEvent'], event: 'ProcessedAccountingEvent') -> 'AssetAcquisitionEvent':  # noqa: E501
        return cls(
            amount=event.taxable_amount,
            timestamp=event.timestamp,
            rate=event.price,
            index=event.index,
        )

    @classmethod
    def deserialize(cls: Type['AssetAcquisitionEvent'], data: Dict[str, Any]) -> 'AssetAcquisitionEvent':  # noqa: E501
        """May raise DeserializationError"""
        try:
            return cls(
                amount=data['full_amount'],
                timestamp=data['timestamp'],
                rate=data['rate'],
                index=data['index'],
            )
        except KeyError as e:
            raise DeserializationError(f'Missing key {str(e)}') from e

    def serialize(self) -> Dict[str, Any]:
        return {
            'timestamp': self.timestamp,
            'full_amount': str(self.amount),
            'rate': str(self.rate),
            'index': self.index,
        }


@dataclass(init=True, repr=True, eq=True, order=False, unsafe_hash=False, frozen=False)
class AssetSpendEvent:
    timestamp: Timestamp
    location: Location
    amount: FVal  # Amount of the asset we sell
    rate: FVal  # Rate in 'profit_currency' for which we sell 1 unit of the sold asset

    def __str__(self) -> str:
        return (
            f'AssetSpendEvent in {str(self.location)} @ {self.timestamp}.'
            f'amount: {self.amount} rate: {self.rate}'
        )


class BaseAcquisitionsOrder(metaclass=ABCMeta):
    _acquisitions: deque[AssetAcquisitionEvent]

    def __init__(self) -> None:
        self._acquisitions = deque()

    @abstractmethod
    def add_acquisition(self, acquisition: AssetAcquisitionEvent) -> None:
        """The core method. Should be implemented by subclasses.
        This method takes a new acquisition and decides where to insert it
        and thus determines the PnL order.
        """
        ...

    def processing_iterator(self) -> Iterator[AssetAcquisitionEvent]:
        """Iteration method over acquisition events.
        We can't return here Tuple of AssetAcquisitionEvents as we need to return
        the first event each time but _acquisitions may be not modified between iterations.
        """
        while len(self._acquisitions) > 0:
            yield self._acquisitions[0]

    def get_acquisitions(self) -> Tuple[AssetAcquisitionEvent, ...]:
        """Returns read-only _acquisitions"""
        return tuple(self._acquisitions)

    def consume_result(self, used_amount: FVal) -> None:
        """This function should be used to consume results of the
        currently processed event (received from __next__)
        The current event's remaining_amount will be decreased by used_amount
        If event's remaining_amount will become ZERO, the event will be deleted
        May raise:
        - IndexError if the method was called when acquisitions were empty
        """
        # this is a temporary assertion to test that new accounting tools work properly.
        # Written on 06.06.2022 and can be removed after a couple of months if everything goes well
        assert ZERO <= used_amount <= self._acquisitions[0].remaining_amount, \
            f'Used amount must be in the interval [0, {self._acquisitions[0].remaining_amount}] but it was {used_amount}'  # noqa: E501

        self._acquisitions[0].remaining_amount -= used_amount
        if self._acquisitions[0].remaining_amount == ZERO:
            self._acquisitions.popleft()

    def __len__(self) -> int:
        return len(self._acquisitions)


class FIFOAcquisitionsOrder(BaseAcquisitionsOrder):
    """Accounting in FIFO (first-in-first-out) order"""
    def add_acquisition(self, acquisition: AssetAcquisitionEvent) -> None:
        self._acquisitions.append(acquisition)


class LIFOAcquisitionsOrder(BaseAcquisitionsOrder):
    """Accounting in LIFO (last-in-first-out) order"""
    def add_acquisition(self, acquisition: AssetAcquisitionEvent) -> None:
        self._acquisitions.appendleft(acquisition)


class CostBasisEvents:
    used_acquisitions: List[AssetAcquisitionEvent]
    acquisitions_manager: BaseAcquisitionsOrder
    spends: List[AssetSpendEvent]

    def __init__(self, cost_basis_method: CostBasisMethod) -> None:
        """This class contains data about acquisitions and spends. `acquisitions` field contains
        custom Iterable that provides acquisitions in the order defined by `cost_basis_method`
        """
        if cost_basis_method == CostBasisMethod.FIFO:
            self.acquisitions_manager = FIFOAcquisitionsOrder()
        elif cost_basis_method == CostBasisMethod.LIFO:
            self.acquisitions_manager = LIFOAcquisitionsOrder()
        self.spends = []
        self.used_acquisitions = []


class MatchedAcquisition(NamedTuple):
    amount: FVal  # the amount used from the acquisition event
    event: AssetAcquisitionEvent  # the acquisition event
    taxable: bool  # whether it counts for taxable or non-taxable cost basis

    def serialize(self) -> Dict[str, Any]:
        """Turn to a dict to be serialized into the DB"""
        return {
            'amount': str(self.amount),
            'event': self.event.serialize(),
            'taxable': self.taxable,
        }

    @classmethod
    def deserialize(cls: Type['MatchedAcquisition'], data: Dict[str, Any]) -> 'MatchedAcquisition':
        """May raise DeserializationError"""
        try:
            event = AssetAcquisitionEvent.deserialize(data['event'])
            amount = FVal(data['amount'])  # TODO: deserialize_fval
            taxable = data['taxable']
        except KeyError as e:
            raise DeserializationError(f'Missing key {str(e)}') from e

        return MatchedAcquisition(amount=amount, event=event, taxable=taxable)

    def to_string(self, converter: Callable[[Timestamp], str]) -> str:
        """User readable string version of the acquisition"""
        return (
            f'{self.amount} / {self.event.amount}  acquired '
            f'at {converter(self.event.timestamp)} for price: {self.event.rate}'
        )


class CostBasisInfo(NamedTuple):
    """Information on the cost basis of a spend event

        - `taxable_amount`: The amount out of `spending_amount` that is taxable,
                            calculated from the free after given time period rule.
        - `taxable_bought_cost`: How much it cost in `profit_currency` to buy
                                 the `taxable_amount`
        - `taxfree_bought_cost`: How much it cost in `profit_currency` to buy
                                 the taxfree_amount (selling_amount - taxable_amount)
        - `matched_acquisitions`: The list of acquisitions and amount per acquisition
                                   used for this spend
        - `is_complete: Boolean denoting whether enough information was recovered for the spend
    """
    taxable_amount: FVal
    taxable_bought_cost: FVal
    taxfree_bought_cost: FVal
    matched_acquisitions: List[MatchedAcquisition]
    is_complete: bool

    def serialize(self) -> Dict[str, Any]:
        """Turn to a dict to be exported into the DB"""
        return {
            'is_complete': self.is_complete,
            'matched_acquisitions': [x.serialize() for x in self.matched_acquisitions],
        }

    @classmethod
    def deserialize(cls: Type['CostBasisInfo'], data: Dict[str, Any]) -> Optional['CostBasisInfo']:
        """Creates a CostBasisInfo object from a json dict made from serialize()

        May raise:
        - DeserializationError
        """
        try:
            is_complete = data['is_complete']
            matched_acquisitions = []
            for entry in data['matched_acquisitions']:
                matched_acquisitions.append(MatchedAcquisition.deserialize(entry))
        except KeyError as e:
            raise DeserializationError(f'Could not decode CostBasisInfo json from the DB due to missing key {str(e)}') from e  # noqa: E501

        return CostBasisInfo(  # the 0 are not serialized and not used at recall so is okay to skip
            taxable_amount=ZERO,
            taxable_bought_cost=ZERO,
            taxfree_bought_cost=ZERO,
            is_complete=is_complete,
            matched_acquisitions=matched_acquisitions,
        )

    def to_string(self, converter: Callable[[Timestamp], str]) -> Tuple[str, str]:
        """
        Turn to 2 strings to be shown in exported files such as CSV for taxable and free cost basis
        """
        taxable = ''
        free = ''
        if not self.is_complete:
            taxable += 'Incomplete cost basis information for spend.'
            free += 'Incomplete cost basis information for spend.'

        if len(self.matched_acquisitions) == 0:
            return taxable, free

        for entry in self.matched_acquisitions:
            stringified = entry.to_string(converter)
            if entry.taxable:
                if taxable != '':
                    taxable += ' '
                taxable += stringified
            else:
                if free != '':
                    free += ' '
                free += stringified

        return taxable, free


class CostBasisCalculator(CustomizableDateMixin):

    def __init__(
            self,
            database: 'DBHandler',
            msg_aggregator: MessagesAggregator,
    ) -> None:
        super().__init__(database=database)
        self.msg_aggregator = msg_aggregator
        self.reset(self.settings)

    def reset(self, settings: DBSettings) -> None:
        self.settings = settings
        self.profit_currency = settings.main_currency
        self._events: DefaultDict[Asset, CostBasisEvents] = defaultdict(lambda: CostBasisEvents(settings.cost_basis_method))  # noqa: E501
        self.missing_acquisitions: List[MissingAcquisition] = []
        self.missing_prices: Set[MissingPrice] = set()

    def get_events(self, asset: Asset) -> CostBasisEvents:
        """Custom getter for events so that we have common cost basis for some assets"""
        if asset == A_WETH:
            asset = A_ETH

        return self._events[asset]

    def reduce_asset_amount(self, asset: Asset, amount: FVal, timestamp: Timestamp) -> bool:
        """Searches all acquisition events for asset and reduces them by amount.

        Returns True if enough acquisition events to reduce the asset by amount were
        found and False otherwise. Adds missing acquisition only if asset is not fiat.

        This function does the same as calculate_spend_cost_basis as far as consuming
        acquisitions is concerned but does not calculate bought cost.
        """
        asset_events = self.get_events(asset)
        if len(asset_events.acquisitions_manager) == 0:
            return False

        remaining_amount = amount
        for acquisition_event in asset_events.acquisitions_manager.processing_iterator():
            if remaining_amount < acquisition_event.remaining_amount:
                asset_events.acquisitions_manager.consume_result(remaining_amount)
                remaining_amount = ZERO
                # stop iterating since we found all acquisitions to satisfy reduction
                break

            remaining_amount -= acquisition_event.remaining_amount
<<<<<<< HEAD
            asset_events.acquisitions_manager.consume_result(acquisition_event.remaining_amount)

        if remaining_amount != ZERO:
            self.missing_acquisitions.append(
                MissingAcquisition(
                    asset=asset,
                    time=timestamp,
                    found_amount=amount - remaining_amount,
                    missing_amount=remaining_amount,
                ),
            )
=======
            if idx == len(asset_events.acquisitions) - 1:
                stop_index = idx + 1

        # Otherwise, delete all the used up acquisitions from the list
        del asset_events.acquisitions[:stop_index]
        # and modify the amount of the buy where we stopped if there is one
        if remaining_amount_from_last_buy != FVal('-1'):
            asset_events.acquisitions[0].remaining_amount = remaining_amount_from_last_buy
        elif remaining_amount != ZERO:
            if not asset.is_fiat():
                self.missing_acquisitions.append(
                    MissingAcquisition(
                        asset=asset,
                        time=timestamp,
                        found_amount=amount - remaining_amount,
                        missing_amount=remaining_amount,
                    ),
                )
>>>>>>> 9ca4a630
            return False

        return True

    def obtain_asset(
            self,
            event: 'ProcessedAccountingEvent',
    ) -> None:
        """Adds an acquisition event for an asset"""
        asset_event = AssetAcquisitionEvent.from_processed_event(event=event)
        asset_events = self.get_events(event.asset)
        asset_events.acquisitions_manager.add_acquisition(asset_event)

    @overload
    def spend_asset(
            self,
            location: Location,
            timestamp: Timestamp,
            asset: Asset,
            amount: FVal,
            rate: FVal,
            taxable_spend: Literal[True],
    ) -> CostBasisInfo:
        ...

    @overload
    def spend_asset(
            self,
            location: Location,
            timestamp: Timestamp,
            asset: Asset,
            amount: FVal,
            rate: FVal,
            taxable_spend: Literal[False],
    ) -> None:
        ...

    @overload  # not sure why we need this overload too -> https://github.com/python/mypy/issues/6113  # noqa: E501
    def spend_asset(
            self,
            location: Location,
            timestamp: Timestamp,
            asset: Asset,
            amount: FVal,
            rate: FVal,
            taxable_spend: bool,
    ) -> Optional[CostBasisInfo]:
        ...

    def spend_asset(
            self,
            location: Location,
            timestamp: Timestamp,
            asset: Asset,
            amount: FVal,
            rate: FVal,
            taxable_spend: bool,
    ) -> Optional[CostBasisInfo]:
        """
        Register an asset spending event. For example from a trade, a fee, a swap.

        The `taxable_spend` argument defines if this spend is to be considered taxable or not.
        This is important for customization of accounting for some events such as swapping
        ETH for aETH, locking GNO for LockedGNO. In many jurisdictions in this case
        it can be considered as locking/depositing instead of swapping.
        """
        event = AssetSpendEvent(
            location=location,
            timestamp=timestamp,
            amount=amount,
            rate=rate,
        )
        asset_events = self.get_events(asset)
        asset_events.spends.append(event)
        if not asset.is_fiat() and taxable_spend:
            return self.calculate_spend_cost_basis(
                spending_amount=amount,
                spending_asset=asset,
                timestamp=timestamp,
            )
        # just reduce the amount's acquisition without counting anything
        self.reduce_asset_amount(asset=asset, amount=amount, timestamp=timestamp)
        return None

    def calculate_spend_cost_basis(
            self,
            spending_amount: FVal,
            spending_asset: Asset,
            timestamp: Timestamp,
    ) -> CostBasisInfo:
        """
        When spending `spending_amount` of `spending_asset` at `timestamp` this function
        calculates using the first-in-first-out rule the corresponding buy/s from
        which to do profit calculation. Also applies the "free after given time period"
        rule which applies for some jurisdictions such as 1 year for Germany.

        Returns the information in a CostBasisInfo object if enough acquisitions have
        been found.
        """
        remaining_sold_amount = spending_amount
        taxfree_bought_cost = taxable_bought_cost = taxable_amount = taxfree_amount = ZERO  # noqa: E501
        matched_acquisitions = []
        asset_events = self.get_events(spending_asset)

        for acquisition_event in asset_events.acquisitions_manager.processing_iterator():
            if self.settings.taxfree_after_period is None:
                at_taxfree_period = False
            else:
                at_taxfree_period = (
                    acquisition_event.timestamp + self.settings.taxfree_after_period < timestamp
                )

            if remaining_sold_amount < acquisition_event.remaining_amount:
                acquisition_cost = acquisition_event.rate * remaining_sold_amount

                taxable = True
                if at_taxfree_period:
                    taxfree_amount += remaining_sold_amount
                    taxfree_bought_cost += acquisition_cost
                    taxable = False
                else:
                    taxable_amount += remaining_sold_amount
                    taxable_bought_cost += acquisition_cost

                log.debug(
                    'Spend uses up part of historical acquisition',
                    tax_status='TAX-FREE' if at_taxfree_period else 'TAXABLE',
                    used_amount=remaining_sold_amount,
                    from_amount=acquisition_event.amount,
                    asset=spending_asset,
                    acquisition_rate=acquisition_event.rate,
                    profit_currency=self.profit_currency,
                    time=self.timestamp_to_date(acquisition_event.timestamp),
                )
                matched_acquisitions.append(MatchedAcquisition(
                    amount=remaining_sold_amount,
                    event=acquisition_event,
                    taxable=taxable,
                ))
                asset_events.acquisitions_manager.consume_result(remaining_sold_amount)
                remaining_sold_amount = ZERO
                # stop iterating since we found all acquisitions to satisfy this spend
                break

            remaining_sold_amount -= acquisition_event.remaining_amount
            acquisition_cost = acquisition_event.rate * acquisition_event.remaining_amount
            taxable = True
            if at_taxfree_period:
                taxfree_amount += acquisition_event.remaining_amount
                taxfree_bought_cost += acquisition_cost
                taxable = False
            else:
                taxable_amount += acquisition_event.remaining_amount
                taxable_bought_cost += acquisition_cost

            log.debug(
                'Spend uses up entire historical acquisition',
                tax_status='TAX-FREE' if at_taxfree_period else 'TAXABLE',
                bought_amount=acquisition_event.remaining_amount,
                asset=spending_asset,
                acquisition_rate=acquisition_event.rate,
                profit_currency=self.profit_currency,
                time=self.timestamp_to_date(acquisition_event.timestamp),
            )
            matched_acquisitions.append(MatchedAcquisition(
                amount=acquisition_event.remaining_amount,
                event=acquisition_event,
                taxable=taxable,
            ))
            asset_events.used_acquisitions.append(acquisition_event)
            asset_events.acquisitions_manager.consume_result(acquisition_event.remaining_amount)
            # and since this event is going to be removed, reduce its remaining to zero
            acquisition_event.remaining_amount = ZERO

        is_complete = True
        if remaining_sold_amount != ZERO:
            # if we still have sold amount but no acquisitions to satisfy it then we only
            # found acquisitions to partially satisfy the sell
            adjusted_amount = spending_amount - taxfree_amount
            self.missing_acquisitions.append(
                MissingAcquisition(
                    asset=spending_asset,
                    time=timestamp,
                    found_amount=taxable_amount + taxfree_amount,
                    missing_amount=remaining_sold_amount,
                ),
            )
            taxable_amount = adjusted_amount
            is_complete = False

        return CostBasisInfo(
            taxable_amount=taxable_amount,
            taxable_bought_cost=taxable_bought_cost,
            taxfree_bought_cost=taxfree_bought_cost,
            matched_acquisitions=matched_acquisitions,
            is_complete=is_complete,
        )

    def get_calculated_asset_amount(self, asset: Asset) -> Optional[FVal]:
        """Get the amount of asset accounting has calculated we should have after
        the history has been processed
        """
        asset_events = self.get_events(asset)

        amount = ZERO
        for acquisition_event in asset_events.acquisitions_manager.get_acquisitions():
            amount += acquisition_event.remaining_amount
        return amount if amount != ZERO else None<|MERGE_RESOLUTION|>--- conflicted
+++ resolved
@@ -332,28 +332,9 @@
                 break
 
             remaining_amount -= acquisition_event.remaining_amount
-<<<<<<< HEAD
             asset_events.acquisitions_manager.consume_result(acquisition_event.remaining_amount)
 
         if remaining_amount != ZERO:
-            self.missing_acquisitions.append(
-                MissingAcquisition(
-                    asset=asset,
-                    time=timestamp,
-                    found_amount=amount - remaining_amount,
-                    missing_amount=remaining_amount,
-                ),
-            )
-=======
-            if idx == len(asset_events.acquisitions) - 1:
-                stop_index = idx + 1
-
-        # Otherwise, delete all the used up acquisitions from the list
-        del asset_events.acquisitions[:stop_index]
-        # and modify the amount of the buy where we stopped if there is one
-        if remaining_amount_from_last_buy != FVal('-1'):
-            asset_events.acquisitions[0].remaining_amount = remaining_amount_from_last_buy
-        elif remaining_amount != ZERO:
             if not asset.is_fiat():
                 self.missing_acquisitions.append(
                     MissingAcquisition(
@@ -363,7 +344,6 @@
                         missing_amount=remaining_amount,
                     ),
                 )
->>>>>>> 9ca4a630
             return False
 
         return True
