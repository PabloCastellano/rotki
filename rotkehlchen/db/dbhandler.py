import json
import logging
import os
import re
import shutil
import tempfile
from collections import defaultdict
from contextlib import contextmanager
from pathlib import Path
from typing import Any, Iterator, Literal, Optional, Sequence, Union, cast, overload

from gevent.lock import Semaphore
from pysqlcipher3 import dbapi2 as sqlcipher

from rotkehlchen.accounting.structures.balance import BalanceType
from rotkehlchen.accounting.structures.types import ActionType
from rotkehlchen.assets.asset import Asset, AssetWithOracles, EvmToken
from rotkehlchen.assets.types import AssetType
from rotkehlchen.balances.manual import ManuallyTrackedBalance
from rotkehlchen.chain.bitcoin.hdkey import HDKey
from rotkehlchen.chain.bitcoin.xpub import (
    XpubData,
    XpubDerivedAddressData,
    deserialize_derivation_path_for_db,
)
from rotkehlchen.chain.ethereum.interfaces.ammswap.types import EventType, LiquidityPoolEvent
from rotkehlchen.chain.ethereum.modules.aave.common import atoken_to_asset
from rotkehlchen.chain.ethereum.modules.aave.structures import AaveEvent, aave_event_from_db
from rotkehlchen.chain.ethereum.modules.balancer import BALANCER_EVENTS_PREFIX
from rotkehlchen.chain.ethereum.modules.sushiswap import SUSHISWAP_EVENTS_PREFIX
from rotkehlchen.chain.ethereum.modules.uniswap import UNISWAP_EVENTS_PREFIX
from rotkehlchen.chain.ethereum.modules.yearn.constants import (
    YEARN_VAULTS_PREFIX,
    YEARN_VAULTS_V2_PREFIX,
)
from rotkehlchen.chain.evm.types import NodeName, WeightedNode
from rotkehlchen.constants.assets import A_ETH, A_ETH2, A_USD
from rotkehlchen.constants.limits import (
    FREE_ASSET_MOVEMENTS_LIMIT,
    FREE_TRADES_LIMIT,
    FREE_USER_NOTES_LIMIT,
)
from rotkehlchen.constants.misc import NFT_DIRECTIVE, ONE, ZERO
from rotkehlchen.constants.timing import HOUR_IN_SECONDS
from rotkehlchen.db.constants import (
    BINANCE_MARKETS_KEY,
    EVM_ACCOUNTS_DETAILS_LAST_QUERIED_TS,
    EVM_ACCOUNTS_DETAILS_TOKENS,
    KRAKEN_ACCOUNT_TYPE_KEY,
    USER_CREDENTIAL_MAPPING_KEYS,
)
from rotkehlchen.db.drivers.gevent import DBConnection, DBConnectionType, DBCursor
from rotkehlchen.db.eth2 import ETH2_DEPOSITS_PREFIX
from rotkehlchen.db.evmtx import DBEvmTx
from rotkehlchen.db.filtering import (
    AssetMovementsFilterQuery,
    TradesFilterQuery,
    UserNotesFilterQuery,
)
from rotkehlchen.db.loopring import DBLoopring
from rotkehlchen.db.misc import detect_sqlcipher_version
from rotkehlchen.db.schema import DB_SCRIPT_CREATE_TABLES
from rotkehlchen.db.schema_transient import DB_SCRIPT_CREATE_TRANSIENT_TABLES
from rotkehlchen.db.settings import (
    DEFAULT_PREMIUM_SHOULD_SYNC,
    ROTKEHLCHEN_DB_VERSION,
    ROTKEHLCHEN_TRANSIENT_DB_VERSION,
    DBSettings,
    ModifiableDBSettings,
    db_settings_from_dict,
)
from rotkehlchen.db.upgrade_manager import DBUpgradeManager
from rotkehlchen.db.utils import (
    BlockchainAccounts,
    DBAssetBalance,
    LocationData,
    SingleDBAssetBalance,
    Tag,
    combine_asset_balances,
    deserialize_tags_from_db,
    form_query_to_filter_timestamps,
    insert_tag_mappings,
    is_valid_db_blockchain_account,
    need_writable_cursor,
    str_to_bool,
)
from rotkehlchen.errors.api import AuthenticationError, IncorrectApiKeyFormat
from rotkehlchen.errors.asset import UnknownAsset, UnsupportedAsset
from rotkehlchen.errors.misc import (
    DBUpgradeError,
    InputError,
    SystemPermissionError,
    TagConstraintError,
)
from rotkehlchen.errors.serialization import DeserializationError
from rotkehlchen.exchanges.constants import SUPPORTED_EXCHANGES
from rotkehlchen.exchanges.data_structures import AssetMovement, MarginPosition, Trade
from rotkehlchen.exchanges.ftx import FTX_SUBACCOUNT_DB_SETTING
from rotkehlchen.exchanges.kraken import KrakenAccountType
from rotkehlchen.fval import FVal
from rotkehlchen.globaldb.handler import GlobalDBHandler
from rotkehlchen.logging import RotkehlchenLogsAdapter
from rotkehlchen.premium.premium import PremiumCredentials
from rotkehlchen.serialization.deserialize import deserialize_hex_color_code, deserialize_timestamp
from rotkehlchen.types import (
    ApiKey,
    ApiSecret,
    AssetMovementCategory,
    BlockchainAccountData,
    BlockchainAddress,
    BTCAddress,
    ChainID,
    ChecksumEvmAddress,
    ExchangeApiCredentials,
    ExternalService,
    ExternalServiceApiCredentials,
    HexColorCode,
    ListOfBlockchainAddresses,
    Location,
    ModuleName,
    SupportedBlockchain,
    Timestamp,
    TradeType,
    UserNote,
)
from rotkehlchen.user_messages import MessagesAggregator
from rotkehlchen.utils.hashing import file_md5
from rotkehlchen.utils.misc import ts_now
from rotkehlchen.utils.serialization import rlk_jsondumps

logger = logging.getLogger(__name__)
log = RotkehlchenLogsAdapter(logger)

KDF_ITER = 64000
DBINFO_FILENAME = 'dbinfo.json'
MAIN_DB_NAME = 'rotkehlchen.db'
TRANSIENT_DB_NAME = 'rotkehlchen_transient.db'

DBTupleType = Literal[
    'trade',
    'asset_movement',
    'margin_position',
    'evm_transaction',
    'amm_swap',
    'accounting_event',
]

# Tuples that contain first the name of a table and then the columns that
# reference assets ids. This is used to query all assets that a user owns.
TABLES_WITH_ASSETS = (
    ('aave_events', 'asset1', 'asset2'),
    ('yearn_vaults_events', 'from_asset', 'to_asset'),
    ('manually_tracked_balances', 'asset'),
    ('trades', 'base_asset', 'quote_asset', 'fee_currency'),
    ('margin_positions', 'pl_currency', 'fee_currency'),
    ('asset_movements', 'asset', 'fee_asset'),
    ('ledger_actions', 'asset', 'rate_asset'),
    ('amm_events', 'token0_identifier', 'token1_identifier'),
    ('balancer_events', 'pool_address_token'),
    ('timed_balances', 'currency'),
)


DB_BACKUP_RE = re.compile(r'(\d+)_rotkehlchen_db_v(\d+).backup')


def _protect_password_sqlcipher(password: str) -> str:
    """A double quote in the password would close the string. To escape it double it

    source: https://stackoverflow.com/a/603579/110395
"""
    return password.replace(r'"', r'""')


def db_tuple_to_str(
        data: tuple[Any, ...],
        tuple_type: DBTupleType,
) -> str:
    """Turns a tuple DB entry for trade, or asset_movement into a user readable string

    This is only intended for error messages.

    TODO: Add some unit tests
    """
    if tuple_type == 'trade':
        return (
            f'{TradeType.deserialize_from_db(data[5])} trade with id {data[0]} '
            f'in {Location.deserialize_from_db(data[2])} and base/quote asset {data[3]} / '
            f'{data[4]} at timestamp {data[1]}'
        )
    if tuple_type == 'asset_movement':
        return (
            f'{AssetMovementCategory.deserialize_from_db(data[2])} of '
            f'{data[4]} with id {data[0]} '
            f'in {Location.deserialize_from_db(data[1])} at timestamp {data[3]}'
        )
    if tuple_type == 'margin_position':
        return (
            f'Margin position with id {data[0]} in  {Location.deserialize_from_db(data[1])} '
            f'for {data[5]} closed at timestamp {data[3]}'
        )
    if tuple_type == 'evm_transaction':
        return f'EVM transaction with hash "{data[0].hex()}" and chain id {data[1]}'
    if tuple_type == 'amm_swap':
        return (
            f'AMM swap with id {data[0]}-{data[1]} '
            f'in {Location.deserialize_from_db(data[6])} '
        )

    raise AssertionError('db_tuple_to_str() called with invalid tuple_type {tuple_type}')


# https://stackoverflow.com/questions/4814167/storing-time-series-data-relational-or-non
# http://www.sql-join.com/sql-join-types

class DBHandler:
    def __init__(
            self,
            user_data_dir: Path,
            password: str,
            msg_aggregator: MessagesAggregator,
            initial_settings: Optional[ModifiableDBSettings],
            sql_vm_instructions_cb: int,
    ):
        """Database constructor

        May raise:
        - DBUpgradeError if the rotki DB version is newer than the software or
        there is a DB upgrade and there is an error or if the version is older
        than the one supported or if db is in a half-upgraded state and there is no backup.
        - AuthenticationError if SQLCipher version problems are detected
        - SystemPermissionError if the DB file's permissions are not correct
        - DBSchemaError if database schema is malformed
        """
        self.msg_aggregator = msg_aggregator
        self.user_data_dir = user_data_dir
        self.sql_vm_instructions_cb = sql_vm_instructions_cb
        self.sqlcipher_version = detect_sqlcipher_version()
        self.setting_to_default_type = {
            'version': (int, ROTKEHLCHEN_DB_VERSION),
            'last_write_ts': (int, Timestamp(0)),
            'last_data_upload_ts': (int, Timestamp(0)),
            'premium_should_sync': (str_to_bool, DEFAULT_PREMIUM_SHOULD_SYNC),
            'main_currency': (lambda x: Asset(x).resolve(), A_USD.resolve_to_fiat_asset()),
            'ongoing_upgrade_from_version': (int, None),
        }
        self.conn: DBConnection = None  # type: ignore
        self.conn_transient: DBConnection = None  # type: ignore
        # Lock to make sure that 2 callers of get_or_create_evm_token do not go in at the same time
        self.get_or_create_evm_token_lock = Semaphore()
        self._connect(password)
        self._check_unfinished_upgrades(password)
        self._run_actions_after_first_connection(password)
        with self.user_write() as cursor:
            if initial_settings is not None:
                self.set_settings(cursor, initial_settings)
            self.update_owned_assets_in_globaldb(cursor)
            self.add_globaldb_assetids(cursor)

    def _check_unfinished_upgrades(self, password: str) -> None:
        """
        Checks the database whether there are any not finished upgrades and automatically uses a
        backup if there are any. If no backup found, throws an error to the user
        """
        with self.conn.read_ctx() as cursor:
            try:
                ongoing_upgrade_from_version = self.get_setting(
                    cursor=cursor,
                    name='ongoing_upgrade_from_version',
                )
            except sqlcipher.OperationalError:  # pylint: disable=no-member
                return  # fresh database. Nothing to upgrade.
        if ongoing_upgrade_from_version is None:
            return  # We are all good

        # Otherwise replace the db with a backup and relogin
        self.logout()
        backup_postfix = f'rotkehlchen_db_v{ongoing_upgrade_from_version}.backup'
        found_backups = list(filter(
            lambda x: x[-len(backup_postfix):] == backup_postfix,
            os.listdir(self.user_data_dir),
        ))
        if len(found_backups) == 0:
            raise DBUpgradeError(
                'Your encrypted database is in a half-upgraded state and there was no backup '
                'found. Please open an issue on our github or contact us in our discord server.',
            )

        backup_to_use = sorted(found_backups)[-1]  # Use latest backup
        shutil.copyfile(
            self.user_data_dir / backup_to_use,
            self.user_data_dir / 'rotkehlchen.db',
        )
        self.msg_aggregator.add_warning(
            f'Your encrypted database was in a half-upgraded state. '
            f'Trying to login with a backup {backup_to_use}',
        )
        self._connect(password)

    def logout(self) -> None:
        if self.conn is not None:
            self.disconnect(conn_attribute='conn')
        if self.conn_transient is not None:
            self.disconnect(conn_attribute='conn_transient')
        try:
            dbinfo = {'sqlcipher_version': self.sqlcipher_version, 'md5_hash': self.get_md5hash()}
        except (SystemPermissionError, FileNotFoundError) as e:
            # If there is problems opening the DB at destruction just log and exit
            log.error(f'At DB teardown could not open the DB: {str(e)}')
            return

        with open(self.user_data_dir / DBINFO_FILENAME, 'w') as f:
            f.write(rlk_jsondumps(dbinfo))

    def _run_actions_after_first_connection(self, password: str) -> None:
        """Perform the actions that are needed after the first DB connection

        Such as:
            - DB Upgrades
            - Create tables that are missing for new version

        May raise:
        - AuthenticationError if a wrong password is given or if the DB is corrupt
        - DBUpgradeError if there is a problem with DB upgrading or if the version
        is older than the one supported.
        - DBSchemaError if database schema is malformed.
        """
        # Run upgrades if needed
        fresh_db = DBUpgradeManager(self).run_upgrades()
        # create tables if needed (first run - or some new tables)
        self.conn.executescript(DB_SCRIPT_CREATE_TABLES)
        if fresh_db:  # add DB version. https://github.com/rotki/rotki/issues/3744
            cursor = self.conn.cursor()
            cursor.execute(
                'INSERT OR REPLACE INTO settings(name, value) VALUES(?, ?)',
                ('version', str(ROTKEHLCHEN_DB_VERSION)),
            )
        # set up transient connection
        self._connect(password, conn_attribute='conn_transient')
        # creating tables if necessary
        if self.conn_transient:
            transient_version = 0
            cursor = self.conn_transient.cursor()
            try:
                result = cursor.execute('SELECT value FROM settings WHERE name=?', ('version',)).fetchone()  # noqa: E501
                if result is not None:
                    transient_version = int(result[0])
            except sqlcipher.DatabaseError:
                pass   # not created yet

            if transient_version != ROTKEHLCHEN_TRANSIENT_DB_VERSION:
                # "upgrade" transient DB
                tables = list(cursor.execute('select name from sqlite_master where type is "table"'))  # noqa: E501
                cursor.executescript('PRAGMA foreign_keys = OFF;')
                cursor.executescript(';'.join([f'DROP TABLE IF EXISTS {name[0]}' for name in tables]))  # noqa: E501
                cursor.executescript('PRAGMA foreign_keys = ON;')
            self.conn_transient.executescript(DB_SCRIPT_CREATE_TRANSIENT_TABLES)
            cursor.execute(
                'INSERT OR IGNORE INTO settings(name, value) VALUES(?, ?)',
                ('version', str(ROTKEHLCHEN_TRANSIENT_DB_VERSION)),
            )
            self.conn_transient.commit()

        self.conn.schema_sanity_check()

    def get_md5hash(self, transient: bool = False) -> str:
        """Get the md5hash of the DB

        May raise:
        - SystemPermissionError if there are permission errors when accessing the DB
        """
        assert self.conn is None, 'md5hash should be taken only with a closed DB'
        if transient:  # type: ignore
            return file_md5(self.user_data_dir / TRANSIENT_DB_NAME)
        return file_md5(self.user_data_dir / MAIN_DB_NAME)

    @overload
    def get_setting(self, cursor: 'DBCursor', name: Literal['version']) -> int:
        ...

    @overload
    def get_setting(self, cursor: 'DBCursor', name: Literal['last_write_ts', 'last_data_upload_ts']) -> Timestamp:  # noqa: E501
        ...

    @overload
    def get_setting(self, cursor: 'DBCursor', name: Literal['premium_should_sync']) -> bool:
        ...

    @overload
    def get_setting(self, cursor: 'DBCursor', name: Literal['main_currency']) -> AssetWithOracles:
        ...

    @overload
    def get_setting(self, cursor: 'DBCursor', name: Literal['ongoing_upgrade_from_version']) -> Optional[int]:  # noqa: E501
        ...

    def get_setting(
            self,
            cursor: 'DBCursor',
            name: Literal[
                'version',
                'last_write_ts',
                'last_data_upload_ts',
                'premium_should_sync',
                'main_currency',
                'ongoing_upgrade_from_version',
            ],
    ) -> Union[Optional[int], Timestamp, bool, AssetWithOracles]:
        deserializer, default_value = self.setting_to_default_type[name]
        cursor.execute(
            'SELECT value FROM settings WHERE name=?;', (name,),
        )
        result = cursor.fetchone()
        if result is not None:
            return deserializer(result[0])  # type: ignore

        return default_value  # type: ignore

    def set_setting(  # pylint: disable=no-self-use
            self,
            write_cursor: 'DBCursor',
            name: Literal[
                'version',
                'last_write_ts',
                'last_data_upload_ts',
                'premium_should_sync',
                'ongoing_upgrade_from_version',
            ],
            value: Union[int, Timestamp],
    ) -> None:
        write_cursor.execute(
            'INSERT OR REPLACE INTO settings(name, value) VALUES(?, ?)',
            (name, str(value)),
        )

    def _connect(
            self,
            password: str,
            conn_attribute: Literal['conn', 'conn_transient'] = 'conn',
    ) -> None:
        """Connect to the DB using password

        May raise:
        - SystemPermissionError if we are unable to open the DB file,
        probably due to permission errors
        - AuthenticationError if the given password is not the right one for the DB
        """
        if conn_attribute == 'conn':
            fullpath = self.user_data_dir / MAIN_DB_NAME
            connection_type = DBConnectionType.USER
        else:
            fullpath = self.user_data_dir / TRANSIENT_DB_NAME
            connection_type = DBConnectionType.TRANSIENT
        try:
            conn = DBConnection(
                path=str(fullpath),
                connection_type=connection_type,
                sql_vm_instructions_cb=self.sql_vm_instructions_cb,
            )
        except sqlcipher.OperationalError as e:  # pylint: disable=no-member
            raise SystemPermissionError(
                f'Could not open database file: {fullpath}. Permission errors?',
            ) from e

        password_for_sqlcipher = _protect_password_sqlcipher(password)
        script = f'PRAGMA key="{password_for_sqlcipher}";'
        if self.sqlcipher_version == 3:
            script += f'PRAGMA kdf_iter={KDF_ITER};'
        try:
            conn.executescript(script)
            conn.execute('PRAGMA foreign_keys=ON')
            # Optimizations for the combined trades view
            # the following will fail with DatabaseError in case of wrong password.
            # If this goes away at any point it needs to be replaced by something
            # that checks the password is correct at this same point in the code
            conn.execute('PRAGMA cache_size = -32768')
        except sqlcipher.DatabaseError as e:  # pylint: disable=no-member
            raise AuthenticationError(
                'Wrong password or invalid/corrupt database for user',
            ) from e

        setattr(self, conn_attribute, conn)

    def _change_password(
            self,
            new_password: str,
            conn_attribute: Literal['conn', 'conn_transient'],
    ) -> bool:
        conn = getattr(self, conn_attribute, None)
        if conn is None:
            log.error(
                f'Attempted to change password for {conn_attribute} '
                f'database but no such DB connection exists',
            )
            return False
        new_password_for_sqlcipher = _protect_password_sqlcipher(new_password)
        script = f'PRAGMA rekey="{new_password_for_sqlcipher}";'
        if self.sqlcipher_version == 3:
            script += f'PRAGMA kdf_iter={KDF_ITER};'
        try:
            conn.executescript(script)
        except sqlcipher.OperationalError as e:  # pylint: disable=no-member
            log.error(
                f'At change password could not re-key the open {conn_attribute} '
                f'database: {str(e)}',
            )
            return False
        return True

    def change_password(self, new_password: str) -> bool:
        """Changes the password for the currently logged in user"""
        result = (
            self._change_password(new_password, 'conn') and
            self._change_password(new_password, 'conn_transient')
        )
        return result

    def disconnect(self, conn_attribute: Literal['conn', 'conn_transient'] = 'conn') -> None:
        conn = getattr(self, conn_attribute, None)
        if conn:
            conn.close()
            setattr(self, conn_attribute, None)

    def export_unencrypted(self, temppath: Path) -> None:
        self.conn.executescript(
            'ATTACH DATABASE "{}" AS plaintext KEY "";'
            'SELECT sqlcipher_export("plaintext");'
            'DETACH DATABASE plaintext;'.format(temppath),
        )

    def import_unencrypted(self, unencrypted_db_data: bytes, password: str) -> None:
        """Imports an unencrypted DB from raw data

        May raise:
        - DBUpgradeError if the rotki DB version is newer than the software or
        there is a DB upgrade and there is an error or if the version is older
        than the one supported.
        - AuthenticationError if the wrong password is given
        """
        self.disconnect()
        rdbpath = self.user_data_dir / MAIN_DB_NAME
        # Make copy of existing encrypted DB before removing it
        shutil.copy2(
            rdbpath,
            self.user_data_dir / 'rotkehlchen_temp_backup.db',
        )
        rdbpath.unlink()

        # dump the unencrypted data into a temporary file
        with tempfile.TemporaryDirectory() as tmpdirname:
            tempdbpath = os.path.join(tmpdirname, 'temp.db')
            with open(tempdbpath, 'wb') as f:
                f.write(unencrypted_db_data)

            # Now attach to the unencrypted DB and copy it to our DB and encrypt it
            self.conn = DBConnection(
                path=tempdbpath,
                connection_type=DBConnectionType.USER,
                sql_vm_instructions_cb=self.sql_vm_instructions_cb,
            )
            password_for_sqlcipher = _protect_password_sqlcipher(password)
            script = f'ATTACH DATABASE "{rdbpath}" AS encrypted KEY "{password_for_sqlcipher}";'
            if self.sqlcipher_version == 3:
                script += f'PRAGMA encrypted.kdf_iter={KDF_ITER};'
            script += 'SELECT sqlcipher_export("encrypted");DETACH DATABASE encrypted;'
            self.conn.executescript(script)
            self.disconnect()

        try:
            self._connect(password)
        except SystemPermissionError as e:
            raise AssertionError(
                f'Permission error when reopening the DB. {str(e)}. Should never happen here',
            ) from e
        self._run_actions_after_first_connection(password)
        # all went okay, remove the original temp backup
        (self.user_data_dir / 'rotkehlchen_temp_backup.db').unlink()

    @contextmanager
    def user_write(self) -> Iterator[DBCursor]:
        """Get a write context for the user db and after write is finished
        also update the last write timestamp
        """
        # TODO: Rethink this
        with self.conn.write_ctx(commit_ts=True) as cursor:
            yield cursor

    @contextmanager
    def transient_write(self) -> Iterator[DBCursor]:
        """Get a write context for the transient user db and after write is finished
        also commit
        """
        with self.conn_transient.write_ctx() as cursor:
            yield cursor

    # pylint: disable=no-self-use
    def get_settings(self, cursor: 'DBCursor', have_premium: bool = False) -> DBSettings:
        """Aggregates settings from DB and from the given args and returns the settings object"""
        cursor.execute('SELECT name, value FROM settings;')
        settings_dict = {}
        for q in cursor:
            settings_dict[q[0]] = q[1]

        # Also add the non-DB saved settings
        settings_dict['have_premium'] = have_premium
        return db_settings_from_dict(settings_dict, self.msg_aggregator)

    # pylint: disable=no-self-use
    def set_settings(self, write_cursor: 'DBCursor', settings: ModifiableDBSettings) -> None:
        settings_dict = settings.serialize()
        write_cursor.executemany(
            'INSERT OR REPLACE INTO settings(name, value) VALUES(?, ?)',
            list(settings_dict.items()),
        )

    # pylint: disable=no-self-use
    @need_writable_cursor('user_write')
    def add_external_service_credentials(
            self,
            write_cursor: 'DBCursor',
            credentials: list[ExternalServiceApiCredentials],
    ) -> None:
        write_cursor.executemany(
            'INSERT OR REPLACE INTO external_service_credentials(name, api_key) VALUES(?, ?)',
            [c.serialize_for_db() for c in credentials],
        )

    def delete_external_service_credentials(self, services: list[ExternalService]) -> None:
        with self.user_write() as cursor:
            cursor.executemany(
                'DELETE FROM external_service_credentials WHERE name=?;',
                [(service.name.lower(),) for service in services],
            )

    def get_all_external_service_credentials(self) -> list[ExternalServiceApiCredentials]:
        """Returns a list with all the external service credentials saved in the DB"""
        with self.conn.read_ctx() as cursor:
            cursor.execute('SELECT name, api_key from external_service_credentials;')

            result = []
            for q in cursor:
                try:
                    service = ExternalService.deserialize(q[0])
                except DeserializationError:
                    log.error(f'Unknown external service name "{q[0]}" found in the DB')
                    continue

                result.append(ExternalServiceApiCredentials(
                    service=service,
                    api_key=q[1],
                ))
        return result

    def get_external_service_credentials(
            self,
            service_name: ExternalService,
    ) -> Optional[ExternalServiceApiCredentials]:
        """If existing it returns the external service credentials for the given service"""
        with self.conn.read_ctx() as cursor:
            cursor.execute(
                'SELECT api_key from external_service_credentials WHERE name=?;',
                (service_name.name.lower(),),
            )
            result = cursor.fetchone()
            if result is None:
                return None

            # There can only be 1 result, since name is the primary key of the table
            return ExternalServiceApiCredentials(service=service_name, api_key=result[0])

    # pylint: disable=no-self-use
    @need_writable_cursor('user_write')
    def add_to_ignored_assets(self, write_cursor: 'DBCursor', asset: Asset) -> None:
        write_cursor.execute(
            'INSERT INTO multisettings(name, value) VALUES(?, ?)',
            ('ignored_asset', asset.identifier),
        )

    # pylint: disable=no-self-use
    def remove_from_ignored_assets(self, write_cursor: 'DBCursor', asset: Asset) -> None:
        write_cursor.execute(
            'DELETE FROM multisettings WHERE name="ignored_asset" AND value=?;',
            (asset.identifier,),
        )

    def get_ignored_assets(self, cursor: 'DBCursor', only_nfts: bool = False) -> list[Asset]:
        """
        Retrieve all ignored assets.
        If `only_nfts` is True, only ignored nfts are returned.
        """
        assets = []
        bindings = []
        query = 'SELECT value FROM multisettings WHERE name="ignored_asset" '
        if only_nfts is True:
            query += 'AND value LIKE ?'
            bindings.append(f'{NFT_DIRECTIVE}%')
        cursor.execute(query, bindings)

        for asset_setting in cursor:
            try:
                asset = Asset(asset_setting[0]).check_existence()
            except UnknownAsset:
                msg = (
                    f'Found unknown asset {asset_setting[0]} in the list of ignored '
                    f'assets. Removing it.'
                )
                with self.user_write() as write_cursor:
                    write_cursor.execute(
                        'DELETE FROM multisettings WHERE name="ignored_asset" AND value=?;',
                        (asset_setting[0],),
                    )
                self.msg_aggregator.add_warning(msg)
                continue

            assets.append(asset)

        return assets

    def add_to_ignored_action_ids(
            self,
            write_cursor: 'DBCursor',
            action_type: ActionType,
            identifiers: list[str],
    ) -> None:
        """Adds a list of identifiers to be ignored for a given action type

        Raises InputError in case of adding already existing ignored action
        """
        tuples = [(action_type.serialize_for_db(), x) for x in identifiers]
        try:
            write_cursor.executemany(
                'INSERT INTO ignored_actions(type, identifier) VALUES(?, ?)',
                tuples,
            )
        except sqlcipher.IntegrityError as e:  # pylint: disable=no-member
            raise InputError('One of the given action ids already exists in the dataase') from e  # noqa: E501

    def remove_from_ignored_action_ids(
            self,
            write_cursor: 'DBCursor',
            action_type: ActionType,
            identifiers: list[str],
    ) -> None:
        """Removes a list of identifiers to be ignored for a given action type

        Raises InputError in case of removing an action that is not in the DB
        """
        tuples = [(action_type.serialize_for_db(), x) for x in identifiers]
        write_cursor.executemany(
            'DELETE FROM ignored_actions WHERE type=? AND identifier=?;',
            tuples,
        )
        affected_rows = write_cursor.rowcount
        if affected_rows != len(identifiers):
            raise InputError(
                f'Tried to remove {len(identifiers) - affected_rows} '
                f'ignored actions that do not exist',
            )

    # pylint: disable=no-self-use
    def get_ignored_action_ids(
            self,
            cursor: 'DBCursor',
            action_type: Optional[ActionType],
    ) -> dict[ActionType, list[str]]:
        query = 'SELECT type, identifier from ignored_actions'
        tuples: tuple
        if action_type is None:
            query += ';'
            tuples = ()
        else:
            query += ' WHERE type=?;'
            tuples = (action_type.serialize_for_db(),)

        cursor.execute(query, tuples)
        mapping = defaultdict(list)
        for entry in cursor:
            mapping[ActionType.deserialize_from_db(entry[0])].append(entry[1])

        return mapping

    # pylint: disable=no-self-use
    def add_multiple_balances(self, write_cursor: 'DBCursor', balances: list[DBAssetBalance]) -> None:  # noqa: E501
        """Execute addition of multiple balances in the DB"""
        serialized_balances = [balance.serialize_for_db() for balance in balances]
        try:
            write_cursor.executemany(
                'INSERT INTO timed_balances(category, timestamp, currency, amount, usd_value) '
                'VALUES(?, ?, ?, ?, ?)',
                serialized_balances,
            )
        except sqlcipher.IntegrityError as e:  # pylint: disable=no-member
            raise InputError(
                'Adding timed_balance failed. Either unknown asset identifier '
                'or an entry for the given timestamp already exists',
            ) from e

    # pylint: disable=no-self-use
    def add_aave_events(self, write_cursor: 'DBCursor', address: ChecksumEvmAddress, events: Sequence[AaveEvent]) -> None:  # noqa: E501
        for e in events:
            event_tuple = e.to_db_tuple(address)
            try:
                write_cursor.execute(
                    'INSERT INTO aave_events( '
                    'address, '
                    'event_type, '
                    'block_number, '
                    'timestamp, '
                    'tx_hash, '
                    'log_index, '
                    'asset1, '
                    'asset1_amount, '
                    'asset1_usd_value, '
                    'asset2, '
                    'asset2amount_borrowrate_feeamount, '
                    'asset2usd_value_accruedinterest_feeusdvalue, '
                    'borrow_rate_mode) '

                    'VALUES (?, ?, ?, ?, ?, ?, ?, ?, ?, ? , ? , ? , ?)',
                    event_tuple,
                )
            except sqlcipher.IntegrityError:  # pylint: disable=no-member
                self.msg_aggregator.add_warning(
                    f'Tried to add an aave event that already exists in the DB. '
                    f'Event data: {event_tuple}. Skipping...',
                )
                continue

    def get_aave_events(
            self,
            cursor: 'DBCursor',
            address: ChecksumEvmAddress,
            atoken: Optional[EvmToken] = None,
    ) -> list[AaveEvent]:
        """Get aave for a single address and a single aToken """
        querystr = 'SELECT * FROM aave_events '
        values: tuple
        if atoken is not None:  # when called by blockchain
            underlying_token = atoken_to_asset(atoken)
            if underlying_token is None:  # should never happen
                self.msg_aggregator.add_error(
                    'Tried to query aave events for atoken with no underlying token. '
                    'Returning no events.',
                )
                return []

            querystr += 'WHERE address = ? AND (asset1=? OR asset1=?);'
            values = (address, atoken.identifier, underlying_token.identifier)
        else:  # called by graph
            querystr += 'WHERE address = ?;'
            values = (address,)

        events = []
        cursor.execute(querystr, values)
        for result in cursor:
            try:
                event = aave_event_from_db(result)
            except DeserializationError:
                continue  # skip entry. Above function should already log an error
            events.append(event)

        return events

    def delete_aave_data(self, write_cursor: 'DBCursor') -> None:
        """Delete all historical aave event data"""
        write_cursor.execute('DELETE FROM aave_events;')
        write_cursor.execute('DELETE FROM used_query_ranges WHERE name LIKE "aave_events%";')

    def delete_balancer_events_data(self, write_cursor: 'DBCursor') -> None:
        """Delete all historical Balancer events data"""
        write_cursor.execute('DELETE FROM balancer_events;')
        write_cursor.execute(
            'DELETE FROM used_query_ranges WHERE name LIKE ?',
            (f'{BALANCER_EVENTS_PREFIX}%',),
        )

    def delete_eth2_deposits(self, write_cursor: 'DBCursor') -> None:
        """Delete all historical ETH2 eth2_deposits data"""
        write_cursor.execute('DELETE FROM eth2_deposits;')
        write_cursor.execute(
            'DELETE FROM used_query_ranges WHERE name LIKE ?',
            (f'{ETH2_DEPOSITS_PREFIX}%',),
        )

    def delete_eth2_daily_stats(self, write_cursor: 'DBCursor') -> None:
        """Delete all historical ETH2 eth2_daily_staking_details data"""
        write_cursor.execute('DELETE FROM eth2_daily_staking_details;')

    def add_amm_events(self, write_cursor: 'DBCursor', events: Sequence[LiquidityPoolEvent]) -> None:  # noqa: E501
        query = (
            """
            INSERT INTO amm_events (
                tx_hash,
                log_index,
                address,
                timestamp,
                type,
                pool_address,
                token0_identifier,
                token1_identifier,
                amount0,
                amount1,
                usd_price,
                lp_amount
            )
            VALUES (?, ?, ?, ?, ?, ?, ?, ?, ?, ?, ?, ?)
            """
        )
        for event in events:
            event_tuple = event.to_db_tuple()
            try:
                write_cursor.execute(query, event_tuple)
            except sqlcipher.IntegrityError:  # pylint: disable=no-member
                self.msg_aggregator.add_warning(
                    f'Tried to add an AMM event that already exists in the DB. '
                    f'Event data: {event_tuple}. Skipping event.',
                )
                continue

    def get_amm_events(
            self,
            cursor: 'DBCursor',
            events: list[EventType],
            from_ts: Optional[Timestamp] = None,
            to_ts: Optional[Timestamp] = None,
            address: Optional[ChecksumEvmAddress] = None,
    ) -> list[LiquidityPoolEvent]:
        """Returns a list of amm events optionally filtered by time, location
        and address
        """
        events_sql_str = ", ".join([f'"{EventType.serialize_for_db(event)}"' for event in events])
        querystr = f'SELECT * FROM amm_events WHERE amm_events.type IN ({events_sql_str}) '

        # Timestamp filters are omitted, done via `form_query_to_filter_timestamps`
        if address is not None:
            querystr += f'AND address="{address}" '

        querystr, bindings = form_query_to_filter_timestamps(querystr, 'timestamp', from_ts, to_ts)

        cursor.execute(querystr, bindings)
        db_events = []
        for event_tuple in cursor:
            try:
                event = LiquidityPoolEvent.deserialize_from_db(event_tuple)
            except DeserializationError as e:
                self.msg_aggregator.add_error(
                    f'Error deserializing AMM event from the DB. Skipping event. '
                    f'Error was: {str(e)}',
                )
                continue
            except UnknownAsset as e:
                self.msg_aggregator.add_error(
                    f'Error deserializing AMM event from the DB. Skipping event. '
                    f'Unknown asset {e.identifier} found',
                )
                continue
            db_events.append(event)

        return db_events

    def purge_module_data(self, module_name: Optional[ModuleName]) -> None:
        with self.user_write() as cursor:
            if module_name is None:
                self.delete_uniswap_events_data(cursor)
                self.delete_sushiswap_events_data(cursor)
                self.delete_balancer_events_data(cursor)
                self.delete_aave_data(cursor)
                self.delete_yearn_vaults_data(write_cursor=cursor, version=1)
                self.delete_yearn_vaults_data(write_cursor=cursor, version=2)
                self.delete_loopring_data(cursor)
                self.delete_eth2_deposits(cursor)
                self.delete_eth2_daily_stats(cursor)
                log.debug('Purged all module data from the DB')
                return

            if module_name == 'uniswap':
                self.delete_uniswap_events_data(cursor)
            elif module_name == 'sushiswap':
                self.delete_sushiswap_events_data(cursor)
            elif module_name == 'balancer':
                self.delete_balancer_events_data(cursor)
            elif module_name == 'aave':
                self.delete_aave_data(cursor)
            elif module_name == 'yearn_vaults':
                self.delete_yearn_vaults_data(write_cursor=cursor, version=1)
            elif module_name == 'yearn_vaults_v2':
                self.delete_yearn_vaults_data(write_cursor=cursor, version=2)
            elif module_name == 'loopring':
                self.delete_loopring_data(cursor)
            elif module_name == 'eth2':
                self.delete_eth2_deposits(cursor)
                self.delete_eth2_daily_stats(cursor)
            else:
                log.debug(f'Requested to purge {module_name} data from the DB but nothing to do')
                return

            log.debug(f'Purged {module_name} data from the DB')

    def delete_uniswap_events_data(self, write_cursor: DBCursor) -> None:
        """Delete all historical Uniswap events data"""
        write_cursor.execute(
            'DELETE FROM amm_events WHERE amm_events.type IN (?, ?);',
            (EventType.serialize_for_db(EventType.MINT_UNISWAP), EventType.serialize_for_db(EventType.BURN_UNISWAP)),  # noqa: E501
        )
        write_cursor.execute(
            'DELETE FROM used_query_ranges WHERE name LIKE ?',
            (f'{UNISWAP_EVENTS_PREFIX}%',),
        )

    def delete_sushiswap_events_data(self, write_cursor: DBCursor) -> None:
        """Delete all historical Sushiswap events data"""
        write_cursor.execute(
            'DELETE FROM amm_events WHERE amm_events.type IN (?, ?)',
            (EventType.serialize_for_db(EventType.MINT_SUSHISWAP), EventType.serialize_for_db(EventType.BURN_SUSHISWAP)),  # noqa: E501
        )
        write_cursor.execute(
            'DELETE FROM used_query_ranges WHERE name LIKE ?',
            (f'{SUSHISWAP_EVENTS_PREFIX}%',),
        )

    def delete_yearn_vaults_data(self, write_cursor: 'DBCursor', version: int) -> None:
        """Delete all historical yearn vault events data"""
        if version not in (1, 2):
            log.error(f'Called delete yearn vault data with non valid version {version}')
            return None
        prefix = YEARN_VAULTS_PREFIX
        if version == 2:
            prefix = YEARN_VAULTS_V2_PREFIX
        write_cursor.execute('DELETE FROM yearn_vaults_events WHERE version=?', (version,))
        write_cursor.execute('DELETE FROM used_query_ranges WHERE name LIKE ?', (f'{prefix}%',))
        return None

    def delete_loopring_data(self, write_cursor: 'DBCursor') -> None:
        """Delete all loopring related data"""
        write_cursor.execute('DELETE FROM multisettings WHERE name LIKE "loopring_%";')

    # pylint: disable=no-self-use
    def get_used_query_range(self, cursor: 'DBCursor', name: str) -> Optional[tuple[Timestamp, Timestamp]]:  # noqa: E501
        """Get the last start/end timestamp range that has been queried for name

        Currently possible names are:
        - {exchange_location_name}_trades_{exchange_name}
        - {exchange_location_name}_margins_{exchange_name}
        - {exchange_location_name}_asset_movements_{exchange_name}
        - {exchange_location_name}_ledger_actions_{exchange_name}
        - {location}_history_events_{optional_label}
        - aave_events_{address}
        - yearn_vaults_events_{address}
        - yearn_vaults_v2_events_{address}
        """
        cursor.execute('SELECT start_ts, end_ts from used_query_ranges WHERE name=?', (name,))
        result = cursor.fetchone()
        if result is None:
            return None

        return Timestamp(int(result[0])), Timestamp(int(result[1]))

    def delete_used_query_range_for_exchange(self, write_cursor: 'DBCursor', location: Location) -> None:  # noqa: E501
        """Delete the query ranges for the given exchange name"""
        write_cursor.execute(
            'DELETE FROM used_query_ranges WHERE name LIKE ? ESCAPE ?;',
            (f'{str(location)}\\_%', '\\'),
        )

    def purge_exchange_data(self, write_cursor: 'DBCursor', location: Location) -> None:
        self.delete_used_query_range_for_exchange(write_cursor=write_cursor, location=location)
        write_cursor.execute(
            'DELETE FROM trades WHERE location = ?;',
            (location.serialize_for_db(),),
        )
        write_cursor.execute(
            'DELETE FROM asset_movements WHERE location = ?;',
            (location.serialize_for_db(),),
        )
        write_cursor.execute(
            'DELETE FROM ledger_actions WHERE location = ?;',
            (location.serialize_for_db(),),
        )
        write_cursor.execute(
            'DELETE FROM asset_movements WHERE location = ?;',
            (location.serialize_for_db(),),
        )
        write_cursor.execute(
            'DELETE FROM history_events WHERE location = ?;',
            (location.serialize_for_db(),),
        )

    def update_used_query_range(self, write_cursor: 'DBCursor', name: str, start_ts: Timestamp, end_ts: Timestamp) -> None:  # noqa: E501
        write_cursor.execute(
            'INSERT OR REPLACE INTO used_query_ranges(name, start_ts, end_ts) VALUES (?, ?, ?)',
            (name, str(start_ts), str(end_ts)),
        )

    def update_used_block_query_range(self, write_cursor: 'DBCursor', name: str, from_block: int, to_block: int) -> None:  # noqa: E501
        self.update_used_query_range(write_cursor, name, from_block, to_block)  # type: ignore

    def get_last_balance_save_time(self, cursor: 'DBCursor') -> Timestamp:
        cursor.execute(
            'SELECT MAX(timestamp) from timed_location_data',
        )
        result = cursor.fetchone()
        if result is None or result[0] is None:
            return Timestamp(0)

        return Timestamp(int(result[0]))

    def add_multiple_location_data(self, write_cursor: 'DBCursor', location_data: list[LocationData]) -> None:  # noqa: E501
        """Execute addition of multiple location data in the DB"""
        for entry in location_data:
            try:
                write_cursor.execute(
                    'INSERT INTO timed_location_data('
                    '    timestamp, location, usd_value) '
                    ' VALUES(?, ?, ?)',
                    (entry.time, entry.location, entry.usd_value),
                )
            except sqlcipher.IntegrityError as e:  # pylint: disable=no-member
                raise InputError(
                    f'Tried to add a timed_location_data for '
                    f'{str(Location.deserialize_from_db(entry.location))} at'
                    f' already existing timestamp {entry.time}.',
                ) from e

    # pylint: disable=no-self-use
    def add_blockchain_accounts(
            self,
            write_cursor: 'DBCursor',
            blockchain: SupportedBlockchain,
            account_data: list[BlockchainAccountData],
    ) -> None:
        # Insert the blockchain account addresses and labels to the DB
        tuples = [(
            blockchain.value,
            entry.address,
            entry.label,
        ) for entry in account_data]
        try:
            write_cursor.executemany(
                'INSERT INTO blockchain_accounts(blockchain, account, label) VALUES (?, ?, ?)',
                tuples,
            )
        except sqlcipher.IntegrityError as e:  # pylint: disable=no-member
            raise InputError(
                f'Blockchain account/s {[x.address for x in account_data]} already exist',
            ) from e

        insert_tag_mappings(write_cursor=write_cursor, data=account_data, object_reference_keys=['address'])  # noqa: E501

    def edit_blockchain_accounts(
            self,
            write_cursor: 'DBCursor',
            blockchain: SupportedBlockchain,
            account_data: list[BlockchainAccountData],
    ) -> None:
        """Edit the given blockchain accounts

        At this point in the calling chain we should already know that:
        - All tags exist in the DB
        - All accounts exist in the DB
        """
        # Delete the current tag mappings for all affected accounts
        write_cursor.executemany(
            'DELETE FROM tag_mappings WHERE '
            'object_reference = ?;', [(x.address,) for x in account_data],
        )

        # Update the blockchain account labels in the DB
        tuples = [(
            entry.label,
            entry.address,
            blockchain.value,
        ) for entry in account_data]
        write_cursor.executemany(
            'UPDATE blockchain_accounts SET label=? WHERE account=? AND blockchain=?;', tuples,
        )
        if write_cursor.rowcount != len(account_data):
            msg = (
                f'When updating blockchain accounts {len(account_data)} entries should '
                f'have been edited but only {write_cursor.rowcount} were. Should not happen.'
            )
            log.error(msg)
            raise InputError(msg)

        insert_tag_mappings(write_cursor=write_cursor, data=account_data, object_reference_keys=['address'])  # noqa: E501

    def remove_blockchain_accounts(
            self,
            write_cursor: 'DBCursor',
            blockchain: SupportedBlockchain,
            accounts: ListOfBlockchainAddresses,
    ) -> None:
        """Removes the given blockchain accounts from the DB

        May raise:
        - InputError if any of the given accounts to delete did not exist
        """
        # Assure all are there
        accounts_number = write_cursor.execute(
            f'SELECT COUNT(*) from blockchain_accounts WHERE blockchain = ? '
            f'AND account IN ({",".join("?"*len(accounts))})',
            (blockchain.value, *accounts),
        ).fetchone()[0]
        if accounts_number != len(accounts):
            raise InputError(
                f'Tried to remove {len(accounts) - accounts_number} '
                f'{blockchain.value} accounts that do not exist',
            )

        tuples = [(blockchain.value, x) for x in accounts]
        account_tuples = [(x,) for x in accounts]

        # First remove all transaction related information for this address.
        # Needs to happen before the address is removed since removing the address
        # will also remove evmtx_address_mappings, thus making it impossible
        # to figure out which transactions are touched by this address
        if blockchain == SupportedBlockchain.ETHEREUM:
            for address in accounts:
                self.delete_data_for_ethereum_address(write_cursor, address)  # type: ignore

        write_cursor.executemany(
            'DELETE FROM tag_mappings WHERE '
            'object_reference = ?;', account_tuples,
        )
        write_cursor.executemany(
            'DELETE FROM blockchain_accounts WHERE '
            'blockchain = ? and account = ?;', tuples,
        )

    def get_tokens_for_address(
            self,
            cursor: 'DBCursor',
            address: ChecksumEvmAddress,
            blockchain: SupportedBlockchain,
    ) -> tuple[Optional[list[EvmToken]], Optional[Timestamp]]:
        """Gets the detected tokens for the given address if the given current time
        is recent enough.

        If not, or if there is no saved entry, return None.
        """
        ignored_assets = self.get_ignored_assets(cursor)
        last_queried_ts = None
        cursor.execute(
            'SELECT key, value FROM evm_accounts_details WHERE account=? AND chain_id=? AND (key=? OR key=?)',  # noqa: E501
            (address, blockchain.to_chain_id().serialize_for_db(), EVM_ACCOUNTS_DETAILS_LAST_QUERIED_TS, EVM_ACCOUNTS_DETAILS_TOKENS),  # noqa: E501
        )

        returned_list = []
        for (key, value) in cursor:
            if key == EVM_ACCOUNTS_DETAILS_LAST_QUERIED_TS:
                last_queried_ts = deserialize_timestamp(value)
            else:  # should be EVM_ACCOUNTS_DETAILS_TOKENS
                try:
                    # This method is used directly when querying the balances and it is easier
                    # to resolve the token here
                    token = EvmToken(value)
                except (DeserializationError, UnknownAsset):
                    token = None

                if token is None:
                    self.msg_aggregator.add_warning(
                        f'Could not deserialize {value} as a token when reading latest '
                        f'tokens list of {address}',
                    )
                    continue

                if token not in ignored_assets:
                    returned_list.append(token)

        if len(returned_list) == 0 and last_queried_ts is None:
            return None, None

        return returned_list, last_queried_ts

    def save_tokens_for_address(
            self,
            write_cursor: 'DBCursor',
            address: ChecksumEvmAddress,
            blockchain: SupportedBlockchain,
            tokens: list[EvmToken],
    ) -> None:
        """Saves detected tokens for an address"""
        now = ts_now()
        chain_id = blockchain.to_chain_id().serialize_for_db()
        insert_rows: list[tuple[ChecksumEvmAddress, int, str, Union[str, Timestamp]]] = [
            (
                address,
                chain_id,
                EVM_ACCOUNTS_DETAILS_TOKENS,
                x.identifier,
            )
            for x in tokens
        ]
        # Also add the update row for the timestamp
        insert_rows.append(
            (
                address,
                chain_id,
                EVM_ACCOUNTS_DETAILS_LAST_QUERIED_TS,
                now,
            ),
        )
        # Delete previous entries for tokens
        write_cursor.execute(
            'DELETE FROM evm_accounts_details WHERE account=? AND chain_id=? AND KEY=?',
            (address, chain_id, EVM_ACCOUNTS_DETAILS_TOKENS),
        )
        # Timestamp will get replaced
        write_cursor.executemany(
            'INSERT OR REPLACE INTO evm_accounts_details '
            '(account, chain_id, key, value) VALUES (?, ?, ?, ?)',
            insert_rows,
        )

    def get_blockchain_accounts(self, cursor: 'DBCursor') -> BlockchainAccounts:
        """Returns a Blockchain accounts instance containing all blockchain account addresses"""
        eth_list = []
        btc_list = []
        bch_list = []
        ksm_list = []
        dot_list = []
        avax_list = []

        supported_blockchains = {blockchain.value for blockchain in SupportedBlockchain}
        cursor.execute(
            'SELECT blockchain, account FROM blockchain_accounts;',
        )
        for entry in cursor:
            if entry[0] not in supported_blockchains:
                log.warning(f'Unknown blockchain {entry[0]} found in DB. Ignoring...')
                continue

            if not is_valid_db_blockchain_account(blockchain=entry[0], account=entry[1]):
                self.msg_aggregator.add_warning(
                    f'Invalid {entry[0]} account in DB: {entry[1]}. '
                    f'This should not happen unless the DB was manually modified. '
                    f'Skipping entry. This needs to be fixed manually. If you '
                    f'can not do that alone ask for help in the issue tracker',
                )
                continue

            if entry[0] == SupportedBlockchain.BITCOIN.value:
                btc_list.append(entry[1])
            elif entry[0] == SupportedBlockchain.BITCOIN_CASH.value:
                bch_list.append(entry[1])
            elif entry[0] == SupportedBlockchain.ETHEREUM.value:
                eth_list.append(entry[1])
            elif entry[0] == SupportedBlockchain.KUSAMA.value:
                ksm_list.append(entry[1])
            elif entry[0] == SupportedBlockchain.AVALANCHE.value:
                avax_list.append(entry[1])
            elif entry[0] == SupportedBlockchain.POLKADOT.value:
                dot_list.append(entry[1])

        return BlockchainAccounts(eth=eth_list, btc=btc_list, bch=bch_list, ksm=ksm_list, dot=dot_list, avax=avax_list)  # noqa: E501

    def get_blockchain_account_data(
            self,
            cursor: 'DBCursor',
            blockchain: SupportedBlockchain,
    ) -> list[BlockchainAccountData]:
        """Returns account data for a particular blockchain.

        Each account entry contains address and potentially label and tags
        """
        query = cursor.execute(
            'SELECT A.account, A.label, group_concat(B.tag_name,",") '
            'FROM blockchain_accounts AS A '
            'LEFT OUTER JOIN tag_mappings AS B ON B.object_reference = A.account '
            'WHERE A.blockchain=? GROUP BY account;',
            (blockchain.value,),
        )

        data = []
        for entry in query:
            tags = deserialize_tags_from_db(entry[2])
            data.append(BlockchainAccountData(
                address=entry[0],
                label=entry[1],
                tags=tags,
            ))

        return data

    def get_manually_tracked_balances(
            self,
            cursor: 'DBCursor',
            balance_type: Optional[BalanceType] = BalanceType.ASSET,
    ) -> list[ManuallyTrackedBalance]:
        """Returns the manually tracked balances from the DB"""
        query_balance_type = ''
        if balance_type is not None:
            query_balance_type = f'WHERE A.category="{balance_type.serialize_for_db()}"'
        query = cursor.execute(
            f'SELECT A.asset, A.label, A.amount, A.location, group_concat(B.tag_name,","), '
            f'A.category, A.id FROM manually_tracked_balances as A '
            f'LEFT OUTER JOIN tag_mappings as B on B.object_reference = A.id '
            f'{query_balance_type} GROUP BY label;',
        )

        data = []
        for entry in query:
            tags = deserialize_tags_from_db(entry[4])
            try:
                balance_type = BalanceType.deserialize_from_db(entry[5])
                data.append(ManuallyTrackedBalance(
                    id=entry[6],
                    asset=Asset(entry[0]).check_existence(),
                    label=entry[1],
                    amount=FVal(entry[2]),
                    location=Location.deserialize_from_db(entry[3]),
                    tags=tags,
                    balance_type=balance_type,
                ))
            except (DeserializationError, UnknownAsset, UnsupportedAsset, ValueError) as e:
                # ValueError would be due to FVal failing
                self.msg_aggregator.add_warning(
                    f'Unexpected data in a ManuallyTrackedBalance entry in the DB: {str(e)}',
                )

        return data

    # pylint: disable=no-self-use
    def add_manually_tracked_balances(self, write_cursor: 'DBCursor', data: list[ManuallyTrackedBalance]) -> None:  # noqa: E501
        """Adds manually tracked balances in the DB

        May raise:
        - InputError if one of the given balance entries already exist in the DB
        """
        # Insert the manually tracked balances in the DB
        try:
            for entry in data:
                write_cursor.execute(
                    'INSERT INTO manually_tracked_balances(asset, label, amount, location, category) '  # noqa: E501
                    'VALUES (?, ?, ?, ?, ?)', (entry.asset.identifier, entry.label, str(entry.amount), entry.location.serialize_for_db(), entry.balance_type.serialize_for_db()),  # noqa: E501
                )
                entry.id = write_cursor.lastrowid
        except sqlcipher.IntegrityError as e:  # pylint: disable=no-member
            raise InputError(
                f'One of the manually tracked balance entries already exists in the DB. {str(e)}',
            ) from e

        insert_tag_mappings(write_cursor=write_cursor, data=data, object_reference_keys=['id'])

        # make sure assets are included in the global db user owned assets
        GlobalDBHandler().add_user_owned_assets([x.asset for x in data])

    def edit_manually_tracked_balances(self, write_cursor: 'DBCursor', data: list[ManuallyTrackedBalance]) -> None:  # noqa: E501
        """Edits manually tracked balances

        Edits the manually tracked balances for each of the given balance labels.

        At this point in the calling chain we should already know that:
        - All tags exist in the DB

        May raise:
        - InputError if any of the manually tracked balance labels to edit do not
        exist in the DB
        """
        # Delete the current tag mappings for all affected balance entries
        write_cursor.executemany(
            'DELETE FROM tag_mappings WHERE '
            'object_reference = ?;', [(x.id,) for x in data],
        )

        # Update the manually tracked balance entries in the DB
        tuples = [(
            entry.asset.identifier,
            str(entry.amount),
            entry.location.serialize_for_db(),
            BalanceType.serialize_for_db(entry.balance_type),
            entry.label,
            entry.id,
        ) for entry in data]

        write_cursor.executemany(
            'UPDATE manually_tracked_balances SET asset=?, amount=?, location=?, category=?, label=?'  # noqa: E501
            'WHERE id=?;', tuples,
        )
        if write_cursor.rowcount != len(data):
            msg = 'Tried to edit manually tracked balance entry that did not exist in the DB'
            raise InputError(msg)
        insert_tag_mappings(write_cursor=write_cursor, data=data, object_reference_keys=['id'])

    def remove_manually_tracked_balances(self, write_cursor: 'DBCursor', ids: list[int]) -> None:
        """
        Removes manually tracked balances for the given ids

        May raise:
        - InputError if any of the given manually tracked balance labels
        to delete did not exist
        """
        tuples = [(x,) for x in ids]
        write_cursor.executemany(
            'DELETE FROM tag_mappings WHERE '
            'object_reference = ?;', tuples,
        )
        write_cursor.executemany(
            'DELETE FROM manually_tracked_balances WHERE id = ?;', tuples,
        )
        affected_rows = write_cursor.rowcount
        if affected_rows != len(ids):
            raise InputError(
                f'Tried to remove {len(ids) - affected_rows} '
                f'manually tracked balance ids that do not exist',
            )

    def save_balances_data(self, write_cursor: 'DBCursor', data: dict[str, Any], timestamp: Timestamp) -> None:  # noqa: E501
        """The keys of the data dictionary can be any kind of asset plus 'location'
        and 'net_usd'. This gives us the balance data per assets, the balance data
        per location and finally the total balance

        The balances are saved in the DB at the given timestamp
        """
        balances = []
        locations = []

        for key, val in data['assets'].items():
            msg = f'at this point the key should be of Asset type and not {type(key)} {str(key)}'
            assert isinstance(key, Asset), msg
            balances.append(DBAssetBalance(
                category=BalanceType.ASSET,
                time=timestamp,
                asset=key,
                amount=val['amount'],
                usd_value=val['usd_value'],
            ))

        for key, val in data['liabilities'].items():
            msg = f'at this point the key should be of Asset type and not {type(key)} {str(key)}'
            assert isinstance(key, Asset), msg
            balances.append(DBAssetBalance(
                category=BalanceType.LIABILITY,
                time=timestamp,
                asset=key,
                amount=val['amount'],
                usd_value=val['usd_value'],
            ))

        for key2, val2 in data['location'].items():
            # Here we know val2 is just a Dict since the key to data is 'location'
            val2 = cast(dict, val2)
            location = Location.deserialize(key2).serialize_for_db()
            locations.append(LocationData(
                time=timestamp, location=location, usd_value=str(val2['usd_value']),
            ))
        locations.append(LocationData(
            time=timestamp,
            location=Location.TOTAL.serialize_for_db(),  # pylint: disable=no-member
            usd_value=str(data['net_usd']),
        ))
        try:
            self.add_multiple_balances(write_cursor, balances)
            self.add_multiple_location_data(write_cursor, locations)
        except InputError as err:
            self.msg_aggregator.add_warning(str(err))

    def add_exchange(
            self,
            name: str,
            location: Location,
            api_key: ApiKey,
            api_secret: ApiSecret,
            passphrase: Optional[str] = None,
            kraken_account_type: Optional[KrakenAccountType] = None,
            binance_selected_trade_pairs: Optional[list[str]] = None,
            ftx_subaccount: Optional[str] = None,
    ) -> None:
        if location not in SUPPORTED_EXCHANGES:
            raise InputError(f'Unsupported exchange {str(location)}')

        with self.user_write() as cursor:
            cursor.execute(
                'INSERT INTO user_credentials '
                '(name, location, api_key, api_secret, passphrase) VALUES (?, ?, ?, ?, ?)',
                (name, location.serialize_for_db(), api_key, api_secret.decode(), passphrase),
            )

            if location == Location.KRAKEN and kraken_account_type is not None:
                cursor.execute(
                    'INSERT INTO user_credentials_mappings '
                    '(credential_name, credential_location, setting_name, setting_value) '
                    'VALUES (?, ?, ?, ?)',
                    (name, location.serialize_for_db(), KRAKEN_ACCOUNT_TYPE_KEY, kraken_account_type.serialize()),  # noqa: E501
                )

            if location in (Location.BINANCE, Location.BINANCEUS) and binance_selected_trade_pairs is not None:  # noqa: E501
                self.set_binance_pairs(cursor, name=name, pairs=binance_selected_trade_pairs, location=location)  # noqa: E501

            if location == Location.FTX and ftx_subaccount is not None:
                self.set_ftx_subaccount(cursor, name, ftx_subaccount)

    def edit_exchange(
            self,
            write_cursor: 'DBCursor',
            name: str,
            location: Location,
            new_name: Optional[str],
            api_key: Optional[ApiKey],
            api_secret: Optional[ApiSecret],
            passphrase: Optional[str],
            kraken_account_type: Optional['KrakenAccountType'],
            binance_selected_trade_pairs: Optional[list[str]],
            ftx_subaccount: Optional[str],
    ) -> None:
        """May raise InputError if something is wrong with editing the DB"""
        if location not in SUPPORTED_EXCHANGES:
            raise InputError(f'Unsupported exchange {str(location)}')

        if any(x is not None for x in (new_name, passphrase, api_key, api_secret)):
            querystr = 'UPDATE user_credentials SET '
            bindings = []
            if new_name is not None:
                querystr += 'name=?,'
                bindings.append(new_name)
            if passphrase is not None:
                querystr += 'passphrase=?,'
                bindings.append(passphrase)
            if api_key is not None:
                querystr += 'api_key=?,'
                bindings.append(api_key)
            if api_secret is not None:
                querystr += 'api_secret=?,'
                bindings.append(api_secret.decode())

            if querystr[-1] == ',':
                querystr = querystr[:-1]

            querystr += ' WHERE name=? AND location=?;'
            bindings.extend([name, location.serialize_for_db()])

            try:
                write_cursor.execute(querystr, bindings)
            except sqlcipher.DatabaseError as e:  # pylint: disable=no-member
                raise InputError(f'Could not update DB user_credentials due to {str(e)}') from e

        if location == Location.KRAKEN and kraken_account_type is not None:
            try:
                write_cursor.execute(
                    'INSERT OR REPLACE INTO user_credentials_mappings '
                    '(credential_name, credential_location, setting_name, setting_value) '
                    'VALUES (?, ?, ?, ?)',
                    (
                        new_name if new_name is not None else name,
                        location.serialize_for_db(),
                        KRAKEN_ACCOUNT_TYPE_KEY,
                        kraken_account_type.serialize(),
                    ),
                )
            except sqlcipher.DatabaseError as e:  # pylint: disable=no-member
                raise InputError(f'Could not update DB user_credentials_mappings due to {str(e)}') from e  # noqa: E501

        location_is_binance = location in (Location.BINANCE, Location.BINANCEUS)
        if location_is_binance and binance_selected_trade_pairs is not None:
            try:
                exchange_name = new_name if new_name is not None else name
                self.set_binance_pairs(write_cursor, name=exchange_name, pairs=binance_selected_trade_pairs, location=location)  # noqa: E501
                # Also delete used query ranges to allow fetching missing trades
                # from the possible new pairs
                write_cursor.execute(
                    'DELETE FROM used_query_ranges WHERE name LIKE ? ESCAPE ?;',
                    (f'{str(location)}\\_trades_%', '\\'),
                )
            except sqlcipher.DatabaseError as e:  # pylint: disable=no-member
                raise InputError(f'Could not update DB user_credentials_mappings due to {str(e)}') from e  # noqa: E501
        if location == Location.FTX and ftx_subaccount is not None:
            try:
                exchange_name = new_name if new_name is not None else name
                self.set_ftx_subaccount(write_cursor, exchange_name, ftx_subaccount)
            except sqlcipher.DatabaseError as e:  # pylint: disable=no-member
                raise InputError(f'Could not update DB user_credentials_mappings due to {str(e)}') from e  # noqa: E501

        if new_name is not None:
            exchange_re = re.compile(r'(.*?)_(trades|margins|asset_movements|ledger_actions).*')
            used_ranges = write_cursor.execute(
                'SELECT * from used_query_ranges WHERE name LIKE ?',
                (f'{str(location)}_%_{name}',),
            )
            entry_types = set()
            for used_range in used_ranges:
                range_name = used_range[0]
                match = exchange_re.search(range_name)
                if match is None:
                    continue
                entry_types.add(match.group(2))
            write_cursor.executemany(
                'UPDATE used_query_ranges SET name=? WHERE name=?',
                [
                    (f'{str(location)}_{entry_type}_{new_name}', f'{str(location)}_{entry_type}_{name}')  # noqa: E501
                    for entry_type in entry_types
                ],
            )

    def remove_exchange(self, write_cursor: 'DBCursor', name: str, location: Location) -> None:
        write_cursor.execute(
            'DELETE FROM user_credentials WHERE name=? AND location=?',
            (name, location.serialize_for_db()),
        )

    def get_exchange_credentials(
            self,
            cursor: 'DBCursor',
            location: Optional[Location] = None,
            name: Optional[str] = None,
    ) -> dict[Location, list[ExchangeApiCredentials]]:
        """Gets all exchange credentials

        If an exchange name and location are passed the credentials are filtered further
        """
        bindings = ()
        querystr = 'SELECT name, location, api_key, api_secret, passphrase FROM user_credentials'
        if name is not None and location is not None:
            querystr += ' WHERE name=? and location=?'
            bindings = (name, location.serialize_for_db())  # type: ignore
        querystr += ';'
        result = cursor.execute(querystr, bindings)
        credentials = defaultdict(list)
        for entry in result:
            if entry[0] == 'rotkehlchen':
                continue

            passphrase = None if entry[4] is None else entry[4]
            try:
                location = Location.deserialize_from_db(entry[1])
            except DeserializationError as e:
                self.msg_aggregator.add_error(
                    f'Found unknown location {entry[1]} for exchange {entry[0]} at '
                    f'get_exchange_credentials. This could mean that you are opening '
                    f'the app with an older version. {str(e)}',
                )
                continue
            credentials[location].append(ExchangeApiCredentials(
                name=entry[0],
                location=location,
                api_key=ApiKey(entry[2]),
                api_secret=ApiSecret(str.encode(entry[3])),
                passphrase=passphrase,
            ))

        return credentials

    def get_exchange_credentials_extras(self, name: str, location: Location) -> dict[str, Any]:
        """Returns any extra settings for a particular exchange key credentials"""
        with self.conn.read_ctx() as cursor:
            cursor.execute(
                'SELECT setting_name, setting_value FROM user_credentials_mappings '
                'WHERE credential_name=? AND credential_location=?',
                (name, location.serialize_for_db()),
            )
            extras = {}
            for entry in cursor:
                if entry[0] not in USER_CREDENTIAL_MAPPING_KEYS:
                    log.error(
                        f'Unknown credential setting {entry[0]} found in the DB. Skipping.',
                    )
                    continue

                key = entry[0]
                if key == KRAKEN_ACCOUNT_TYPE_KEY:
                    try:
                        extras[key] = KrakenAccountType.deserialize(entry[1])
                    except DeserializationError as e:
                        log.error(f'Couldnt deserialize kraken account type from DB. {str(e)}')
                        continue
                else:
                    extras[key] = entry[1]

        return extras

    def set_binance_pairs(self, write_cursor: 'DBCursor', name: str, pairs: list[str], location: Location) -> None:  # noqa: E501
        """Sets the market pairs used by the user on a specific binance exchange"""
        data = json.dumps(pairs)
        write_cursor.execute(
            'INSERT OR REPLACE INTO user_credentials_mappings '
            '(credential_name, credential_location, setting_name, setting_value) '
            'VALUES (?, ?, ?, ?)',
            (
                name,
                location.serialize_for_db(),
                BINANCE_MARKETS_KEY,
                data,
            ),
        )

    def get_binance_pairs(self, name: str, location: Location) -> list[str]:
        """Gets the market pairs used by the user on a specific binance exchange"""
        with self.conn.read_ctx() as cursor:
            cursor.execute(
                'SELECT setting_value FROM user_credentials_mappings WHERE '
                'credential_name=? AND credential_location=? AND setting_name=?',
                (name, location.serialize_for_db(), BINANCE_MARKETS_KEY),
            )
            data = cursor.fetchone()
            if data and data[0] != '':
                return json.loads(data[0])
            return []

    def set_ftx_subaccount(self, write_cursor: 'DBCursor', ftx_name: str, subaccount_name: str) -> None:  # noqa: E501
        """This function may raise sqlcipher.DatabaseError"""
        write_cursor.execute(
            'INSERT OR REPLACE INTO user_credentials_mappings '
            '(credential_name, credential_location, setting_name, setting_value) '
            'VALUES (?, ?, ?, ?)',
            (
                ftx_name,
                Location.FTX.serialize_for_db(),  # pylint: disable=no-member
                FTX_SUBACCOUNT_DB_SETTING,
                subaccount_name,
            ),
        )

    def get_ftx_subaccount(self, ftx_name: str) -> Optional[str]:
        with self.conn.read_ctx() as cursor:
            cursor.execute(
                'SELECT setting_value FROM user_credentials_mappings WHERE '
                'credential_name=? AND credential_location=? AND setting_name=?',
                (ftx_name, Location.FTX.serialize_for_db(), FTX_SUBACCOUNT_DB_SETTING),  # noqa: E501 pylint: disable=no-member
            )
            data = cursor.fetchone()
            if data and data[0].strip() != '':
                return data[0]
            return None

    def write_tuples(
            self,
            write_cursor: 'DBCursor',
            tuple_type: DBTupleType,
            query: str,
            tuples: Sequence[tuple[Any, ...]],
            **kwargs: Optional[ChecksumEvmAddress],
    ) -> None:
        """When used for inputting transactions make sure that for one write it's
        all for the same chain id"""
        relevant_address = kwargs.get('relevant_address')
        try:
            write_cursor.executemany(query, tuples)
            if relevant_address is not None:
                # chain_id should always be the same so perform lookup out of the loop
                blockchain = ChainID(tuples[0][1]).to_blockchain().value
                mapping_tuples = [(relevant_address, x[0], x[1], blockchain) for x in tuples]  # noqa: E501
                write_cursor.executemany(
                    'INSERT OR IGNORE INTO evmtx_address_mappings(address, tx_hash, chain_id, blockchain) '  # noqa: E501
                    'VALUES(?, ?, ?, ?)',
                    mapping_tuples,
                )
        except sqlcipher.IntegrityError:  # pylint: disable=no-member
            # That means that one of the tuples hit a constraint, most probably
            # already existing in the DB, in which case we resort to writing them
            # one by one to only reject the duplicates
            for entry in tuples:
                try:
                    write_cursor.execute(query, entry)
                    if relevant_address is not None:
                        blockchain = ChainID(entry[1]).to_blockchain().value
                        write_cursor.execute(
                            'INSERT OR IGNORE INTO evmtx_address_mappings '
                            '(address, tx_hash, chain_id, blockchain) VALUES(?, ?, ?, ?)',
                            (relevant_address, entry[0], entry[1], blockchain),
                        )
                except sqlcipher.IntegrityError as e:  # pylint: disable=no-member
                    if tuple_type == 'evm_transaction':
                        # if we reach here it means the transaction is already in the DB
                        # But this can't be avoided with the way we query etherscan
                        # right now since we don't query transactions in a specific
                        # time range, so duplicate addition attempts can happen.
                        # Also if we have transactions of one account sending to the
                        # other and both accounts are being tracked.
                        if relevant_address is not None:
                            blockchain = ChainID(entry[1]).to_blockchain().value
                            write_cursor.execute(
                                'INSERT OR IGNORE INTO evmtx_address_mappings '
                                '(address, tx_hash, chain_id, blockchain) VALUES(?, ?, ?, ?)',
                                (relevant_address, entry[0], entry[1], blockchain),
                            )
                        string_repr = db_tuple_to_str(entry, tuple_type)
                        log.debug(
                            f'Did not add "{string_repr}" to the DB due to "{str(e)}". '
                            f'Either it already exists or some constraint was hit.',
                        )
                        continue

                    string_repr = db_tuple_to_str(entry, tuple_type)
                    log.warning(
                        f'Did not add "{string_repr}" to the DB due to "{str(e)}".'
                        f'It either already exists or some other constraint was hit.',
                    )
                except sqlcipher.InterfaceError:  # pylint: disable=no-member
                    log.critical(f'Interface error with tuple: {entry}')

        except OverflowError:
            self.msg_aggregator.add_error(
                f'Failed to add "{tuple_type}" to the DB with overflow error. '
                f'Check the logs for more details',
            )
            log.error(
                f'Overflow error while trying to add "{tuple_type}" tuples to the'
                f' DB. Tuples: {tuples} with query: {query}',
            )

    def add_margin_positions(self, write_cursor: 'DBCursor', margin_positions: list[MarginPosition]) -> None:  # noqa: E501
        margin_tuples: list[tuple[Any, ...]] = []
        for margin in margin_positions:
            open_time = 0 if margin.open_time is None else margin.open_time
            margin_tuples.append((
                margin.identifier,
                margin.location.serialize_for_db(),
                open_time,
                margin.close_time,
                str(margin.profit_loss),
                margin.pl_currency.identifier,
                str(margin.fee),
                margin.fee_currency.identifier,
                margin.link,
                margin.notes,
            ))

        query = """
            INSERT INTO margin_positions(
              id,
              location,
              open_time,
              close_time,
              profit_loss,
              pl_currency,
              fee,
              fee_currency,
              link,
              notes)
            VALUES (?, ?, ?, ?, ?, ?, ?, ?, ?, ?)
        """
        self.write_tuples(write_cursor=write_cursor, tuple_type='margin_position', query=query, tuples=margin_tuples)  # noqa: E501

    def get_margin_positions(
            self,
            cursor: 'DBCursor',
            from_ts: Optional[Timestamp] = None,
            to_ts: Optional[Timestamp] = None,
            location: Optional[Location] = None,
    ) -> list[MarginPosition]:
        """Returns a list of margin positions optionally filtered by time and location

        The returned list is ordered from oldest to newest
        """
        query = 'SELECT * FROM margin_positions '
        if location is not None:
            query += f'WHERE location="{location.serialize_for_db()}" '
        query, bindings = form_query_to_filter_timestamps(query, 'close_time', from_ts, to_ts)
        results = cursor.execute(query, bindings)

        margin_positions = []
        for result in results:
            try:
                margin = MarginPosition.deserialize_from_db(result)
            except DeserializationError as e:
                self.msg_aggregator.add_error(
                    f'Error deserializing margin position from the DB. '
                    f'Skipping it. Error was: {str(e)}',
                )
                continue
            except UnknownAsset as e:
                self.msg_aggregator.add_error(
                    f'Error deserializing margin position from the DB. Skipping it. '
                    f'Unknown asset {e.identifier} found',
                )
                continue
            margin_positions.append(margin)

        return margin_positions

    def add_asset_movements(self, write_cursor: 'DBCursor', asset_movements: list[AssetMovement]) -> None:  # noqa: E501
        movement_tuples: list[tuple[Any, ...]] = []
        for movement in asset_movements:
            movement_tuples.append((
                movement.identifier,
                movement.location.serialize_for_db(),
                movement.category.serialize_for_db(),
                movement.timestamp,
                movement.asset.identifier,
                str(movement.amount),
                movement.fee_asset.identifier,
                str(movement.fee),
                movement.link,
                movement.address,
                movement.transaction_id,
            ))

        query = """
            INSERT INTO asset_movements(
              id,
              location,
              category,
              timestamp,
              asset,
              amount,
              fee_asset,
              fee,
              link,
              address,
              transaction_id
)
            VALUES (?, ?, ?, ?, ?, ?, ?, ?, ?, ?, ?)
        """
        self.write_tuples(write_cursor=write_cursor, tuple_type='asset_movement', query=query, tuples=movement_tuples)  # noqa: E501

    def get_asset_movements_and_limit_info(
            self,
            filter_query: AssetMovementsFilterQuery,
            has_premium: bool,
    ) -> tuple[list[AssetMovement], int]:
        """Gets all asset movements for the query from the DB

        Also returns how many are the total found for the filter
        """
        with self.conn.read_ctx() as cursor:
            movements = self.get_asset_movements(cursor, filter_query=filter_query, has_premium=has_premium)  # noqa: E501
            query, bindings = filter_query.prepare(with_pagination=False)
            query = 'SELECT COUNT(*) from asset_movements ' + query
            total_found_result = cursor.execute(query, bindings)
            return movements, total_found_result.fetchone()[0]

    def get_asset_movements(
            self,
            cursor: 'DBCursor',
            filter_query: AssetMovementsFilterQuery,
            has_premium: bool,
    ) -> list[AssetMovement]:
        """Returns a list of asset movements optionally filtered by the given filter.

        Returned list is ordered according to the passed filter query
        """
        query, bindings = filter_query.prepare()
        if has_premium:
            query = 'SELECT * from asset_movements ' + query
            results = cursor.execute(query, bindings)
        else:
            query = 'SELECT * FROM (SELECT * from asset_movements ORDER BY timestamp DESC LIMIT ?) ' + query  # noqa: E501
            results = cursor.execute(query, [FREE_ASSET_MOVEMENTS_LIMIT] + bindings)

        asset_movements = []
        for result in results:
            try:
                movement = AssetMovement.deserialize_from_db(result)
            except DeserializationError as e:
                self.msg_aggregator.add_error(
                    f'Error deserializing asset movement from the DB. '
                    f'Skipping it. Error was: {str(e)}',
                )
                continue
            except UnknownAsset as e:
                self.msg_aggregator.add_error(
                    f'Error deserializing asset movement from the DB. Skipping it. '
                    f'Unknown asset {e.identifier} found',
                )
                continue
            asset_movements.append(movement)

        return asset_movements

    # pylint: disable=no-self-use
    def get_entries_count(
            self,
            cursor: 'DBCursor',
            entries_table: Literal[
                'asset_movements',
                'trades',
                'evm_transactions',
                'ledger_actions',
                'eth2_daily_staking_details',
                'entries_notes',
                'user_notes',
                'assets',
            ],
            op: Literal['OR', 'AND'] = 'OR',
            **kwargs: Any,
    ) -> int:
        """Returns how many of a certain type of entry are saved in the DB"""
        cursorstr = f'SELECT COUNT(*) from {entries_table}'
        if len(kwargs) != 0:
            cursorstr += ' WHERE'
            cursorstr += op.join([f' {arg} = "{val}" ' for arg, val in kwargs.items()])
        cursorstr += ';'
        cursor.execute(cursorstr)
        return cursor.fetchone()[0]

    def delete_data_for_ethereum_address(self, write_cursor: 'DBCursor', address: ChecksumEvmAddress) -> None:  # noqa: E501
        """Deletes all ethereum related data from the DB for a single ethereum address"""
        other_eth_accounts = self.get_blockchain_accounts(write_cursor).eth
        if address in other_eth_accounts:
            other_eth_accounts.remove(address)

        write_cursor.execute('DELETE FROM used_query_ranges WHERE name = ?', (f'aave_events_{address}',))  # noqa: E501
        write_cursor.execute(
            'DELETE FROM used_query_ranges WHERE name = ?',
            (f'{BALANCER_EVENTS_PREFIX}_{address}',),
        )
        write_cursor.execute(
            'DELETE FROM used_query_ranges WHERE name = ?',
            (f'{UNISWAP_EVENTS_PREFIX}_{address}',),
        )
        write_cursor.execute(
            'DELETE FROM used_query_ranges WHERE name = ?',
            (f'{ETH2_DEPOSITS_PREFIX}_{address}',),
        )
        write_cursor.execute('DELETE FROM evm_accounts_details WHERE account = ?', (address,))
        write_cursor.execute('DELETE FROM aave_events WHERE address = ?', (address,))
        write_cursor.execute('DELETE FROM balancer_events WHERE address=?;', (address,))
        write_cursor.execute('DELETE FROM amm_events WHERE address=?;', (address,))
        write_cursor.execute(
            'DELETE FROM multisettings WHERE name LIKE "queried_address_%" AND value = ?',
            (address,),
        )
        loopring = DBLoopring(self)
        loopring.remove_accountid_mapping(write_cursor, address)

        dbtx = DBEvmTx(self)
        dbtx.delete_transactions(write_cursor=write_cursor, address=address, chain=SupportedBlockchain.ETHEREUM)  # noqa: E501
        write_cursor.execute('DELETE FROM eth2_deposits WHERE from_address=?;', (address,))

    def add_trades(self, write_cursor: 'DBCursor', trades: list[Trade]) -> None:
        trade_tuples: list[tuple[Any, ...]] = []
        for trade in trades:
            trade_tuples.append((
                trade.identifier,
                trade.timestamp,
                trade.location.serialize_for_db(),
                trade.base_asset.identifier,
                trade.quote_asset.identifier,
                trade.trade_type.serialize_for_db(),
                str(trade.amount),
                str(trade.rate),
                str(trade.fee) if trade.fee else None,
                trade.fee_currency.identifier if trade.fee_currency else None,
                trade.link,
                trade.notes,
            ))

        query = """
            INSERT INTO trades(
              id,
              timestamp,
              location,
              base_asset,
              quote_asset,
              type,
              amount,
              rate,
              fee,
              fee_currency,
              link,
              notes)
            VALUES (?, ?, ?, ?, ?, ?, ?, ?, ?, ?, ?, ?)
        """
        self.write_tuples(write_cursor=write_cursor, tuple_type='trade', query=query, tuples=trade_tuples)  # noqa: E501

    def edit_trade(
            self,
            write_cursor: 'DBCursor',
            old_trade_id: str,
            trade: Trade,
    ) -> tuple[bool, str]:
        write_cursor.execute(
            'UPDATE trades SET '
            '  id=?, '
            '  timestamp=?,'
            '  location=?,'
            '  base_asset=?,'
            '  quote_asset=?,'
            '  type=?,'
            '  amount=?,'
            '  rate=?,'
            '  fee=?,'
            '  fee_currency=?,'
            '  link=?,'
            '  notes=? '
            'WHERE id=?',
            (
                trade.identifier,
                trade.timestamp,
                trade.location.serialize_for_db(),
                trade.base_asset.identifier,
                trade.quote_asset.identifier,
                trade.trade_type.serialize_for_db(),
                str(trade.amount),
                str(trade.rate),
                str(trade.fee) if trade.fee else None,
                trade.fee_currency.identifier if trade.fee_currency else None,
                trade.link,
                trade.notes,
                old_trade_id,
            ),
        )
        if write_cursor.rowcount == 0:
            return False, 'Tried to edit non existing trade id'

        return True, ''

    def get_trades_and_limit_info(
            self,
            cursor: 'DBCursor',
            filter_query: TradesFilterQuery,
            has_premium: bool,
    ) -> tuple[list[Trade], int]:
        """Gets all trades for the query from the DB

        Also returns how many are the total found for the filter
        """
        trades = self.get_trades(cursor, filter_query=filter_query, has_premium=has_premium)
        query, bindings = filter_query.prepare(with_pagination=False)
        query = 'SELECT COUNT(*) from trades ' + query
        total_found_result = cursor.execute(query, bindings)
        return trades, total_found_result.fetchone()[0]

    def get_trades(self, cursor: 'DBCursor', filter_query: TradesFilterQuery, has_premium: bool) -> list[Trade]:  # noqa: E501
        """Returns a list of trades optionally filtered by various filters.

        The returned list is ordered according to the passed filter query"""
        query, bindings = filter_query.prepare()
        if has_premium:
            query = 'SELECT * from trades ' + query
            results = cursor.execute(query, bindings)
        else:
            query = 'SELECT * FROM (SELECT * from trades ORDER BY timestamp DESC LIMIT ?) ' + query  # noqa: E501
            results = cursor.execute(query, [FREE_TRADES_LIMIT] + bindings)

        trades = []
        for result in results:
            try:
                trade = Trade.deserialize_from_db(result)
            except DeserializationError as e:
                self.msg_aggregator.add_error(
                    f'Error deserializing trade from the DB. Skipping trade. Error was: {str(e)}',
                )
                continue
            except UnknownAsset as e:
                self.msg_aggregator.add_error(
                    f'Error deserializing trade from the DB. Skipping trade. '
                    f'Unknown asset {e.identifier} found',
                )
                continue
            trades.append(trade)

        return trades

    def delete_trades(self, write_cursor: 'DBCursor', trades_ids: list[str]) -> None:
        """Removes trades from the database using their `trade_id`.
        May raise:
        - InputError if any of the `trade_id` are non-existent.
        """
        write_cursor.executemany(
            'DELETE FROM trades WHERE id=?',
            [(trade_id,) for trade_id in trades_ids],
        )
        if write_cursor.rowcount != len(trades_ids):
            raise InputError('Tried to delete one or more non-existing trade(s)')

    def set_rotkehlchen_premium(self, credentials: PremiumCredentials) -> None:
        """Save the rotki premium credentials in the DB"""
        cursor = self.conn.cursor()
        # We don't care about previous value so simple insert or replace should work
        cursor.execute(
            'INSERT OR REPLACE INTO user_credentials'
            '(name, api_key, api_secret, passphrase) VALUES (?, ?, ?, ?)',
            ('rotkehlchen', credentials.serialize_key(), credentials.serialize_secret(), None),
        )
        self.conn.commit()
        cursor.close()
        # Do not update the last write here. If we are starting in a new machine
        # then this write is mandatory and to sync with data from server we need
        # an empty last write ts in that case

    def delete_premium_credentials(self) -> bool:
        """Delete the rotki premium credentials in the DB for the logged-in user"""
        with self.user_write() as cursor:
            try:
                cursor.execute(
                    'DELETE FROM user_credentials WHERE name=?', ('rotkehlchen',),
                )
            except sqlcipher.OperationalError as e:  # pylint: disable=no-member
                log.error(f'Could not delete rotki premium credentials: {str(e)}')
                return False
        return True

    def get_rotkehlchen_premium(self, cursor: 'DBCursor') -> Optional[PremiumCredentials]:
        cursor.execute(
            'SELECT api_key, api_secret FROM user_credentials where name="rotkehlchen";',
        )
        result = cursor.fetchone()
        if result is None:
            return None

        try:
            credentials = PremiumCredentials(
                given_api_key=result[0],
                given_api_secret=result[1],
            )
        except IncorrectApiKeyFormat:
            self.msg_aggregator.add_error(
                'Incorrect rotki API Key/Secret format found in the DB. Skipping ...',
            )
            return None

        return credentials

    def get_netvalue_data(
            self,
            from_ts: Timestamp,
            include_nfts: bool = True,
    ) -> tuple[list[str], list[str]]:
        """Get all entries of net value data from the DB"""
        with self.conn.read_ctx() as cursor:
            # Get the total location ("H") entries in ascending time
            cursor.execute(
                'SELECT timestamp, usd_value FROM timed_location_data '
                'WHERE location="H" AND timestamp >= ? ORDER BY timestamp ASC;',
                (from_ts,),
            )
            if not include_nfts:
                with self.conn.read_ctx() as nft_cursor:
                    nft_cursor.execute(
                        'SELECT timestamp, SUM(usd_value) FROM timed_balances WHERE '
                        'timestamp >= ? AND currency LIKE ? GROUP BY timestamp',
                        (from_ts, f'{NFT_DIRECTIVE}%'),
                    )
                    nft_values = {time: value for time, value in nft_cursor}

            data = []
            times_int = []
            for entry in cursor:
                times_int.append(entry[0])
                if include_nfts:
                    total = entry[1]
                else:
                    total = str(FVal(entry[1]) - FVal(nft_values.get(entry[0], 0)))
                data.append(total)
        return times_int, data

    def query_timed_balances(
            self,
            cursor: 'DBCursor',
            asset: Asset,
            from_ts: Optional[Timestamp] = None,
            to_ts: Optional[Timestamp] = None,
            balance_type: Optional[BalanceType] = None,
    ) -> list[SingleDBAssetBalance]:
        """Query all balance entries for an asset within a range of timestamps

        Can optionally filter by balance type
        """
        if from_ts is None:
            from_ts = Timestamp(0)
        if to_ts is None:
            to_ts = ts_now()

        settings = self.get_settings(cursor)
        querystr = (
            'SELECT timestamp, amount, usd_value, category FROM timed_balances '
            'WHERE timestamp BETWEEN ? AND ? AND currency=?'
        )
        bindings = [from_ts, to_ts, asset.identifier]

        if settings.treat_eth2_as_eth and asset.identifier == 'ETH':
            assert balance_type is not None, 'Asset balances and liabilities can\'t be queried at the same time when eth2 is equivalent to eth'  # noqa: E501
            querystr = querystr.replace('currency=?', 'currency IN (?,?)')
            bindings.append('ETH2')

        if balance_type is not None:
            querystr += ' AND category=?'
            bindings.append(balance_type.serialize_for_db())
        querystr += ' ORDER BY timestamp ASC;'

        cursor.execute(querystr, bindings)
        results = cursor.fetchall()
        balances = []
        results_length = len(results)
        for idx, result in enumerate(results):
            entry_time = result[0]
            category = BalanceType.deserialize_from_db(result[3])
            balances.append(
                SingleDBAssetBalance(
                    time=entry_time,
                    amount=FVal(result[1]),
                    usd_value=FVal(result[2]),
                    category=category,
                ),
            )
            if settings.ssf_0graph_multiplier == 0 or idx == results_length - 1:
                continue

            next_result_time = results[idx + 1][0]
            max_diff = settings.balance_save_frequency * HOUR_IN_SECONDS * settings.ssf_0graph_multiplier  # noqa: E501
            while next_result_time - entry_time > max_diff:
                entry_time = entry_time + settings.balance_save_frequency * HOUR_IN_SECONDS
                if entry_time >= next_result_time:
                    break

                balances.append(
                    SingleDBAssetBalance(
                        time=entry_time,
                        amount=ZERO,
                        usd_value=ZERO,
                        category=category,
                    ),
                )

        if settings.treat_eth2_as_eth and asset.identifier == 'ETH':
            return combine_asset_balances(balances)

        return balances

    def query_owned_assets(self, cursor: 'DBCursor') -> list[Asset]:
        """Query the DB for a list of all assets ever owned

        The assets are taken from:
        - Balance snapshots
        - Trades the user made
        - Manual balances
        """
        # TODO: Perhaps also add amm swaps here
        # but think on the performance. This is a synchronous api call so if
        # it starts taking too much time the calling logic needs to change
        results = set()
        for table_entry in TABLES_WITH_ASSETS:
            table_name = table_entry[0]
            columns = table_entry[1:]
            columns_str = ", ".join(columns)
            bindings: Union[tuple, tuple[str]] = ()
            condition = ''
            if table_name in ('manually_tracked_balances', 'timed_balances'):
                bindings = (BalanceType.LIABILITY.serialize_for_db(),)
                condition = ' WHERE category!=?'

            try:
                cursor.execute(
                    f'SELECT DISTINCT {columns_str} FROM {table_name} {condition};',
                    bindings,
                )
            except sqlcipher.OperationalError as e:    # pylint: disable=no-member
                log.error(f'Could not fetch assets from table {table_name}. {str(e)}')
                continue

            for result in cursor:
                for _, asset_id in enumerate(result):
                    try:
                        if asset_id is not None:
                            results.add(Asset(asset_id).check_existence())
                    except UnknownAsset:
                        if table_name == 'manually_tracked_balances':
                            self.msg_aggregator.add_warning(
                                f'Unknown/unsupported asset {asset_id} found in the '
                                f'manually tracked balances. Have you modified the assets DB? '
                                f'Make sure that the aforementioned asset is in there.',
                            )
                        else:
                            log.debug(
                                f'Unknown/unsupported asset {asset_id} found in the database '
                                f'If you believe this should be supported open an issue in github',
                            )

                        continue
                    except DeserializationError:
                        self.msg_aggregator.add_error(
                            f'Asset with non-string type {type(asset_id)} found in the '
                            f'database. Skipping it.',
                        )
                        continue

        return list(results)

    def update_owned_assets_in_globaldb(self, cursor: 'DBCursor') -> None:
        """Makes sure all owned assets of the user are in the Global DB"""
        assets = self.query_owned_assets(cursor)
        GlobalDBHandler().add_user_owned_assets(assets)

    # pylint: disable=no-self-use
    def add_asset_identifiers(self, write_cursor: 'DBCursor', asset_identifiers: list[str]) -> None:  # noqa: E501
        """Adds an asset to the user db asset identifier table"""
        write_cursor.executemany(
            'INSERT OR IGNORE INTO assets(identifier) VALUES(?);',
            [(x,) for x in asset_identifiers],
        )

    def add_globaldb_assetids(self, write_cursor: 'DBCursor') -> None:
        """Makes sure that all the GlobalDB asset identifiers are mirrored in the user DB"""
        cursor = GlobalDBHandler().conn.cursor()  # after succesfull update add all asset ids
        query = cursor.execute('SELECT identifier from assets;')
        self.add_asset_identifiers(write_cursor, [x[0] for x in query])

    def delete_asset_identifier(self, write_cursor: 'DBCursor', asset_id: str) -> None:
        """Deletes an asset identifier from the user db asset identifier table

        May raise:
        - InputError if a foreign key error is encountered during deletion
        """
        try:
            write_cursor.execute(
                'DELETE FROM assets WHERE identifier=?;',
                (asset_id,),
            )
        except sqlcipher.IntegrityError as e:  # pylint: disable=no-member
            raise InputError(
                f'Failed to delete asset with id {asset_id} from the DB since '
                f'the user owns it now or did some time in the past',
            ) from e

    def replace_asset_identifier(self, source_identifier: str, target_asset: Asset) -> None:
        """Replaces a given source identifier either both in the global or the local
        user DB with another given asset.

        May raise:
        - UnknownAsset if the source_identifier can be found nowhere
        - InputError if it's not possible to perform the replacement for some reason
        """
        globaldb = GlobalDBHandler()
        globaldb_data = globaldb.get_asset_data(identifier=source_identifier, form_with_incomplete_data=True)  # noqa: E501

        with self.conn.read_ctx() as cursor:
            userdb_query = cursor.execute(
                'SELECT COUNT(*) FROM assets WHERE identifier=?;', (source_identifier,),
            ).fetchone()[0]

        if userdb_query == 0 and globaldb_data is None:
            raise UnknownAsset(source_identifier)

        if globaldb_data is not None:
            globaldb.delete_asset_by_identifier(source_identifier)

        if userdb_query != 0:
            with self.user_write() as write_cursor:
                # the tricky part here is that we need to disable foreign keys for this
                # approach and disabling foreign keys needs a commit. So rollback is impossible.
                # But there is no way this can fail. (famous last words)
                write_cursor.executescript('PRAGMA foreign_keys = OFF;')
                write_cursor.execute(
                    'DELETE from assets WHERE identifier=?;',
                    (target_asset.identifier,),
                )
                write_cursor.executescript('PRAGMA foreign_keys = ON;')
                write_cursor.execute(
                    'UPDATE assets SET identifier=? WHERE identifier=?;',
                    (target_asset.identifier, source_identifier),
                )

    def get_latest_location_value_distribution(self) -> list[LocationData]:
        """Gets the latest location data

        Returns a list of `LocationData` all at the latest timestamp.
        Essentially this returns the distribution of netvalue across all locations
        """
        with self.conn.read_ctx() as cursor:
            cursor.execute(
                'SELECT timestamp, location, usd_value FROM timed_location_data WHERE '
                'timestamp=(SELECT MAX(timestamp) FROM timed_location_data) AND usd_value!=0;',
            )
            locations = []
            for result in cursor:
                locations.append(
                    LocationData(
                        time=result[0],
                        location=result[1],
                        usd_value=result[2],
                    ),
                )

        return locations

    def get_latest_asset_value_distribution(self) -> list[DBAssetBalance]:
        """Gets the latest asset distribution data

        Returns a list of `DBAssetBalance` all at the latest timestamp.
        Essentially this returns the distribution of netvalue across all assets

        This will NOT include liabilities

        The list is sorted by usd value going from higher to lower
        """
        with self.conn.read_ctx() as cursor:
            ignored_assets = self.get_ignored_assets(cursor)
            treat_eth2_as_eth = self.get_settings(cursor).treat_eth2_as_eth
            cursor.execute(
                'SELECT timestamp, currency, amount, usd_value, category FROM timed_balances '
                'WHERE timestamp=(SELECT MAX(timestamp) from timed_balances) AND category = ? '
                'ORDER BY CAST(usd_value AS REAL) DESC;',
                (BalanceType.ASSET.serialize_for_db(),),  # pylint: disable=no-member
            )
            asset_balances = []
            eth_balance = DBAssetBalance(
                time=Timestamp(0),
                category=BalanceType.ASSET,
                asset=A_ETH,
                amount=ZERO,
                usd_value=ZERO,
            )
            for result in cursor:
                asset = Asset(result[1]).check_existence()
                time = Timestamp(result[0])
                amount = FVal(result[2])
                usd_value = FVal(result[3])
                if asset in ignored_assets:
                    continue
                # show eth & eth2 as eth in value distribution by asset
                if treat_eth2_as_eth is True and asset in (A_ETH, A_ETH2):
                    eth_balance.time = time
                    eth_balance.amount = eth_balance.amount + amount
                    eth_balance.usd_value = eth_balance.usd_value + usd_value
                else:
                    asset_balances.append(
                        DBAssetBalance(
                            time=time,
                            asset=asset,
                            amount=amount,
                            usd_value=usd_value,
                            category=BalanceType.deserialize_from_db(result[4]),
                        ),
                    )
            # only add the eth_balance if it contains a balance > 0
            if eth_balance.amount > ZERO:
                # respect descending order `usd_value`
                for index, balance in enumerate(asset_balances):
                    if eth_balance.usd_value > balance.usd_value:
                        asset_balances.insert(index, eth_balance)
                        break
                else:
                    asset_balances.append(eth_balance)
        return asset_balances

    def get_tags(self, cursor: 'DBCursor') -> dict[str, Tag]:
        tags_mapping: dict[str, Tag] = {}
        cursor.execute(
            'SELECT name, description, background_color, foreground_color FROM tags;',
        )
        for result in cursor:
            name = result[0]
            description = result[1]

            if description is not None and not isinstance(description, str):
                self.msg_aggregator.add_warning(
                    f'Tag {name} with invalid description found in the DB. Skipping tag',
                )
                continue

            try:
                background_color = deserialize_hex_color_code(result[2])
                foreground_color = deserialize_hex_color_code(result[3])
            except DeserializationError as e:
                self.msg_aggregator.add_warning(
                    f'Tag {name} with invalid color code found in the DB. {str(e)}. Skipping tag',
                )
                continue

            tags_mapping[name] = Tag(
                name=name,
                description=description,
                background_color=background_color,
                foreground_color=foreground_color,
            )

        return tags_mapping

    def add_tag(
            self,
            write_cursor: 'DBCursor',
            name: str,
            description: Optional[str],
            background_color: HexColorCode,
            foreground_color: HexColorCode,
    ) -> None:
        """Adds a new tag to the DB

        Raises:
        - TagConstraintError: If the tag with the given name already exists
        """
        try:
            write_cursor.execute(
                'INSERT INTO tags'
                '(name, description, background_color, foreground_color) VALUES (?, ?, ?, ?)',
                (name, description, background_color, foreground_color),
            )
        except sqlcipher.DatabaseError as e:  # pylint: disable=no-member
            msg = str(e)
            if 'UNIQUE constraint failed: tags.name' in msg:
                raise TagConstraintError(
                    f'Tag with name {name} already exists. Tag name matching is case insensitive.',
                ) from e

            # else something really bad happened
            log.error('Unexpected DB error: {msg} while adding a tag')
            raise

    def edit_tag(
            self,
            write_cursor: 'DBCursor',
            name: str,
            description: Optional[str],
            background_color: Optional[HexColorCode],
            foreground_color: Optional[HexColorCode],
    ) -> None:
        """Edits a tag already existing in the DB

        Raises:
        - TagConstraintError: If the tag name to edit does not exist in the DB
        - InputError: If no field to edit was given.
        """
        query_values = []
        querystr = 'UPDATE tags SET '
        if description is not None:
            querystr += 'description = ?,'
            query_values.append(description)
        if background_color is not None:
            querystr += 'background_color = ?,'
            query_values.append(background_color)
        if foreground_color is not None:
            querystr += 'foreground_color = ?,'
            query_values.append(foreground_color)

        if len(query_values) == 0:
            raise InputError(f'No field was given to edit for tag "{name}"')

        querystr = querystr[:-1] + 'WHERE name = ?;'
        query_values.append(name)
        write_cursor.execute(querystr, query_values)
        if write_cursor.rowcount < 1:
            raise TagConstraintError(
                f'Tried to edit tag with name "{name}" which does not exist',
            )

    def delete_tag(self, write_cursor: 'DBCursor', name: str) -> None:
        """Deletes a tag already existing in the DB

        Raises:
        - TagConstraintError: If the tag name to delete does not exist in the DB
        """
        # Delete the tag mappings for all affected accounts
        write_cursor.execute(
            'DELETE FROM tag_mappings WHERE '
            'tag_name = ?;', (name,),
        )
        write_cursor.execute('DELETE from tags WHERE name = ?;', (name,))
        if write_cursor.rowcount < 1:
            raise TagConstraintError(
                f'Tried to delete tag with name "{name}" which does not exist',
            )

    def ensure_tags_exist(
            self,
            cursor: 'DBCursor',
            given_data: Union[
                list[BlockchainAccountData],
                list[ManuallyTrackedBalance],
                list[XpubData],
            ],
            action: Literal['adding', 'editing'],
            data_type: Literal['blockchain accounts', 'manually tracked balances', 'bitcoin xpub', 'bitcoin cash xpub'],  # noqa: 501
    ) -> None:
        """Make sure that tags included in the data exist in the DB

        May Raise:
        - TagConstraintError if the tags don't exist in the DB
        """
        existing_tags = self.get_tags(cursor)
        # tag comparison is case-insensitive
        existing_tag_keys = [key.lower() for key in existing_tags]

        unknown_tags: set[str] = set()
        for entry in given_data:
            if entry.tags is not None:
                unknown_tags.update(
                    # tag comparison is case-insensitive
                    {t.lower() for t in entry.tags}.difference(existing_tag_keys),
                )

        if len(unknown_tags) != 0:
            raise TagConstraintError(
                f'When {action} {data_type}, unknown tags '
                f'{", ".join(unknown_tags)} were found',
            )

    def add_bitcoin_xpub(
            self,
            write_cursor: 'DBCursor',
            xpub_data: XpubData,
    ) -> None:
        """Add the xpub to the DB

        May raise:
        - InputError if the xpub data already exist
        """
        try:
            write_cursor.execute(
                'INSERT INTO xpubs(xpub, derivation_path, label, blockchain) '
                'VALUES (?, ?, ?, ?)',
                (
                    xpub_data.xpub.xpub,
                    xpub_data.serialize_derivation_path_for_db(),
                    xpub_data.label,
                    xpub_data.blockchain.value,
                ),
            )
        except sqlcipher.IntegrityError as e:  # pylint: disable=no-member
            raise InputError(
                f'Xpub {xpub_data.xpub.xpub} for {xpub_data.blockchain.value} with '
                f'derivation path {xpub_data.derivation_path} is already tracked',
            ) from e

    def delete_bitcoin_xpub(
            self,
            write_cursor: 'DBCursor',
            xpub_data: XpubData,
    ) -> None:
        """Deletes an xpub from the DB. Also deletes all derived addresses and mappings

        May raise:
        - InputError if the xpub does not exist in the DB
        """
        write_cursor.execute(
            'SELECT COUNT(*) FROM xpubs WHERE xpub=? AND derivation_path IS ? AND blockchain=?;',
            (
                xpub_data.xpub.xpub,
                xpub_data.serialize_derivation_path_for_db(),
                xpub_data.blockchain.value,
            ),
        )
        if write_cursor.fetchone()[0] == 0:
            derivation_str = (
                'no derivation path' if xpub_data.derivation_path is None else
                f'derivation path {xpub_data.derivation_path}'
            )
            raise InputError(
                f'Tried to remove non existing xpub {xpub_data.xpub.xpub} '
                f'for {xpub_data.blockchain.value} with {derivation_str}',
            )

        # Delete the tag mappings for all derived addresses
        write_cursor.execute(
            'DELETE FROM tag_mappings WHERE '
            'object_reference IN ('
            'SELECT address from xpub_mappings WHERE xpub=? AND derivation_path IS ? AND blockchain=?);',  # noqa: E501
            (
                xpub_data.xpub.xpub,
                xpub_data.serialize_derivation_path_for_db(),
                xpub_data.blockchain.value,
            ),
        )
        # Delete the tag mappings for the xpub itself (type ignore is for xpub is not None
        key = xpub_data.xpub.xpub + xpub_data.serialize_derivation_path_for_db()  # type: ignore
        write_cursor.execute('DELETE FROM tag_mappings WHERE object_reference=?', (key,))
        # Delete any derived addresses
        write_cursor.execute(
            'DELETE FROM blockchain_accounts WHERE blockchain=? AND account IN ('
            'SELECT address from xpub_mappings WHERE xpub=? AND derivation_path IS ? AND blockchain=?);',  # noqa: E501
            (
                xpub_data.blockchain.value,
                xpub_data.xpub.xpub,
                xpub_data.serialize_derivation_path_for_db(),
                xpub_data.blockchain.value,
            ),
        )
        # And then finally delete the xpub itself
        write_cursor.execute(
            'DELETE FROM xpubs WHERE xpub=? AND derivation_path IS ? AND blockchain=?;',
            (
                xpub_data.xpub.xpub,
                xpub_data.serialize_derivation_path_for_db(),
                xpub_data.blockchain.value,
            ),
        )

    def edit_bitcoin_xpub(self, write_cursor: 'DBCursor', xpub_data: XpubData) -> None:
        """Edit the xpub tags and label

        May raise:
        - InputError if the xpub data already exist
        """
        try:
            key = xpub_data.xpub.xpub + xpub_data.serialize_derivation_path_for_db()  # type: ignore # noqa: E501
            # Delete the tag mappings for the xpub itself (type ignore is for xpub is not None)
            write_cursor.execute('DELETE FROM tag_mappings WHERE object_reference=?', (key,))
            insert_tag_mappings(
                # if we got tags add them to the xpub
                write_cursor=write_cursor,
                data=[xpub_data],
                object_reference_keys=['xpub.xpub', 'derivation_path'],
            )
            write_cursor.execute(
                'UPDATE xpubs SET label=? WHERE xpub=? AND derivation_path=? AND blockchain=?',
                (
                    xpub_data.label,
                    xpub_data.xpub.xpub,
                    xpub_data.serialize_derivation_path_for_db(),
                    xpub_data.blockchain.value,
                ),
            )
        except sqlcipher.IntegrityError as e:  # pylint: disable=no-member
            raise InputError(
                f'There was an error when updating Xpub {xpub_data.xpub.xpub} with '
                f'derivation path {xpub_data.derivation_path}',
            ) from e

    def get_bitcoin_xpub_data(
            self,
            cursor: 'DBCursor',
            blockchain: Literal[SupportedBlockchain.BITCOIN, SupportedBlockchain.BITCOIN_CASH],
    ) -> list[XpubData]:
        query = cursor.execute(
            'SELECT A.xpub, A.blockchain, A.derivation_path, A.label, '
            'group_concat(B.tag_name,",") FROM xpubs as A LEFT OUTER JOIN tag_mappings AS B ON '
            'B.object_reference = A.xpub || A.derivation_path WHERE A.blockchain=? GROUP BY A.xpub || A.derivation_path',  # noqa: E501
            (blockchain.value,),
        )
        result = []
        for entry in query:
            tags = deserialize_tags_from_db(entry[4])
            result.append(XpubData(
                xpub=HDKey.from_xpub(entry[0], path='m'),
                blockchain=SupportedBlockchain.deserialize(entry[1]),  # type: ignore
                derivation_path=deserialize_derivation_path_for_db(entry[2]),
                label=entry[3],
                tags=tags,
            ))

        return result

    def get_last_consecutive_xpub_derived_indices(self, cursor: 'DBCursor', xpub_data: XpubData) -> tuple[int, int]:  # noqa: E501
        """
        Get the last known receiving and change derived indices from the given
        xpub that are consecutive since the beginning.

        For example if we have derived indices 0, 1, 4, 5 then this will return 1.

        This tells us from where to start deriving again safely
        """
        returned_indices = []
        for acc_idx in (0, 1):
            query = cursor.execute(
                'SELECT derived_index from xpub_mappings WHERE xpub=? AND '
                'derivation_path IS ? AND account_index=? AND blockchain = ?;',
                (
                    xpub_data.xpub.xpub,
                    xpub_data.serialize_derivation_path_for_db(),
                    acc_idx,
                    xpub_data.blockchain.value,
                ),
            )
            prev_index = -1
            for result in query:
                index = int(result[0])
                if index != prev_index + 1:
                    break

                prev_index = index

            returned_indices.append(0 if prev_index == -1 else prev_index)

        return tuple(returned_indices)  # type: ignore

    def get_addresses_to_xpub_mapping(
            self,
            cursor: 'DBCursor',
            blockchain: Literal[SupportedBlockchain.BITCOIN, SupportedBlockchain.BITCOIN_CASH],
            addresses: list[BTCAddress],
    ) -> dict[BTCAddress, XpubData]:
        data = {}
        for address in addresses:
            cursor.execute(
                'SELECT B.address, A.xpub, A.derivation_path FROM xpubs as A '
                'LEFT OUTER JOIN xpub_mappings as B '
                'ON B.xpub = A.xpub AND B.derivation_path IS A.derivation_path AND B.blockchain = A.blockchain '  # noqa: E501
                'WHERE B.address=? AND B.blockchain=?;', (address, blockchain.value),
            )
            result = cursor.fetchall()
            if len(result) == 0:
                continue

            data[result[0][0]] = XpubData(
                xpub=HDKey.from_xpub(result[0][1], path='m'),
                blockchain=blockchain,
                derivation_path=deserialize_derivation_path_for_db(result[0][2]),
            )

        return data

    def ensure_xpub_mappings_exist(
            self,
            write_cursor: 'DBCursor',
            xpub_data: XpubData,
            derived_addresses_data: list[XpubDerivedAddressData],
    ) -> None:
        """Create if not existing the mappings between the addresses and the xpub"""
        tuples = [
            (
                x.address,
                xpub_data.xpub.xpub,
                '' if xpub_data.derivation_path is None else xpub_data.derivation_path,
                x.account_index,
                x.derived_index,
                xpub_data.blockchain.value,
            ) for x in derived_addresses_data
        ]
        for entry in tuples:
            try:
                write_cursor.execute(
                    'INSERT INTO xpub_mappings'
                    '(address, xpub, derivation_path, account_index, derived_index, blockchain) '
                    'VALUES (?, ?, ?, ?, ?, ?)',
                    entry,
                )
            except sqlcipher.IntegrityError:  # pylint: disable=no-member
                # mapping already exists
                continue

    def _ensure_data_integrity(
            self,
            cursor: 'DBCursor',
            table_name: str,
            klass: Union[type[Trade], type[AssetMovement], type[MarginPosition]],
    ) -> None:
        updates: list[tuple[str, str]] = []
        log.debug(f'db integrity: start {table_name}')
        cursor.execute(f'SELECT * from {table_name};')
        for result in cursor:
            try:
                obj = klass.deserialize_from_db(result)
            except (DeserializationError, UnknownAsset):
                continue

            db_id = result[0]
            actual_id = obj.identifier
            if actual_id != db_id:
                updates.append((actual_id, db_id))

        log.debug(f'db integrity: check updates {table_name}')
        if len(updates) != 0:
            log.debug(
                f'Found {len(updates)} identifier discrepancies in the DB '
                f'for {table_name}. Correcting...',
            )
            with self.user_write() as write_cursor:
                write_cursor.executemany(f'UPDATE {table_name} SET id = ? WHERE id =?;', updates)
        log.debug(f'db integrity: end {table_name}')

    def ensure_data_integrity(self) -> None:
        """Runs some checks for data integrity of the DB that can't be verified by SQLite

        For now it mostly tackles https://github.com/rotki/rotki/issues/3010 ,
        the problem of identifiers of trades, asset movements and margin positions
        changing and no longer corresponding to the calculated id.
        """
        start_time = ts_now()
        log.debug('Starting DB data integrity check')
        with self.conn.read_ctx() as cursor:
            self._ensure_data_integrity(cursor, 'trades', Trade)
            self._ensure_data_integrity(cursor, 'asset_movements', AssetMovement)
            self._ensure_data_integrity(cursor, 'margin_positions', MarginPosition)
        log.debug(f'DB data integrity check finished after {ts_now() - start_time} seconds')

    def get_db_info(self, cursor: 'DBCursor') -> dict[str, Any]:
        filepath = self.user_data_dir / 'rotkehlchen.db'
        size = Path(self.user_data_dir / 'rotkehlchen.db').stat().st_size
        version = self.get_setting(cursor, 'version')
        return {
            'filepath': str(filepath),
            'size': int(size),
            'version': int(version),
        }

    def get_backups(self) -> list[dict[str, Any]]:
        """Returns a list of tuples with possible backups of the user DB"""
        backups = []
        for root, _, files in os.walk(self.user_data_dir):
            for filename in files:
                match = DB_BACKUP_RE.search(filename)
                if match:
                    timestamp = match.group(1)
                    version = match.group(2)
                    try:
                        size: Optional[int] = Path(Path(root) / filename).stat().st_size
                    except OSError:
                        size = None
                    backups.append({
                        'time': int(timestamp),
                        'version': int(version),
                        'size': size,
                    })

        return backups

    def create_db_backup(self) -> Path:
        """May raise:
        - OSError
        """
        with self.conn.read_ctx() as cursor:
            version = self.get_setting(cursor, 'version')
        new_db_filename = f'{ts_now()}_rotkehlchen_db_v{version}.backup'
        new_db_path = self.user_data_dir / new_db_filename
        shutil.copyfile(
            self.user_data_dir / 'rotkehlchen.db',
            new_db_path,
        )
        return new_db_path

    def get_associated_locations(self) -> set[Location]:
        with self.conn.read_ctx() as cursor:
            cursor.execute(
                'SELECT location FROM trades UNION '
                'SELECT location FROM asset_movements UNION '
                'SELECT location FROM ledger_actions UNION '
                'SELECT location FROM margin_positions UNION '
                'SELECT location FROM user_credentials UNION '
                'SELECT location FROM history_events',
            )
            locations = {Location.deserialize_from_db(loc[0]) for loc in cursor}
            cursor.execute('SELECT DISTINCT type FROM amm_events')
            for event_type in cursor:
                if EventType.deserialize_from_db(event_type[0]) in (EventType.MINT_SUSHISWAP, EventType.BURN_SUSHISWAP):  # noqa: E501
                    locations.add(Location.SUSHISWAP)
                else:
                    locations.add(Location.UNISWAP)
            cursor.execute('SELECT COUNT(*) FROM balancer_events')
            if cursor.fetchone()[0] >= 1:  # should always return number
                locations.add(Location.BALANCER)
        return locations

    def should_save_balances(self, cursor: 'DBCursor') -> bool:
        """
        Returns whether or not we can save data to the database depending on
        the balance data saving frequency setting
        """
        last_save = self.get_last_balance_save_time(cursor)
        settings = self.get_settings(cursor)
        # Setting is saved in hours, convert to seconds here
        period = settings.balance_save_frequency * 60 * 60
        now = ts_now()
        return now - last_save > period

    def get_rpc_nodes(
            self,
            blockchain: SupportedBlockchain,
            only_active: bool = False,
    ) -> list[WeightedNode]:
        """
        Get all the nodes in the database. If only_active is set to true only the nodes that
        have the column active set to True will be returned.
        """
        with self.conn.read_ctx() as cursor:
            if only_active:
                cursor.execute('SELECT identifier, name, endpoint, owned, weight, active, blockchain FROM rpc_nodes WHERE blockchain=? AND active=1 AND (CAST(weight as decimal) != 0 OR owned == 1) ORDER BY name;', (blockchain.value,))  # noqa: E501
            else:
                cursor.execute(
                    'SELECT identifier, name, endpoint, owned, weight, active, blockchain FROM rpc_nodes WHERE blockchain=? ORDER BY name;', (blockchain.value,),  # noqa: E501
                )
            return [
                WeightedNode(
                    identifier=entry[0],
                    node_info=NodeName(
                        name=entry[1],
                        endpoint=entry[2],
                        owned=bool(entry[3]),
                        blockchain=SupportedBlockchain(entry[6]),  # type: ignore
                    ),
                    weight=FVal(entry[4]),
                    active=bool(entry[5]),
                )
                for entry in cursor
            ]

<<<<<<< HEAD
    def _rebalance_rpc_nodes_weights(
=======
    def rebalance_web3_nodes_weights(
>>>>>>> 62540a0e
            self,
            write_cursor: 'DBCursor',
            proportion_to_share: FVal,
            exclude_identifier: Optional[int],
            blockchain: SupportedBlockchain,
    ) -> None:
        """
        Weights for nodes have to be in the range between 0 and 1. This function adjusts the
        weights of all other nodes to keep the proportions correct. After setting a node weight
        to X, the `proportion_to_share` between all remaining nodes becomes `1 - X`.
        exclude_identifier is the identifier of the node whose weight we add or edit.
        In case of deletion it's omitted and `None`is passed.
        """
        if exclude_identifier is None:
            write_cursor.execute('SELECT identifier, weight FROM rpc_nodes WHERE owned=0 AND blockchain=?', (blockchain.value,))  # noqa: E501
        else:
            write_cursor.execute(
                'SELECT identifier, weight FROM rpc_nodes WHERE identifier !=? AND owned=0 AND blockchain=?',  # noqa: E501
                (exclude_identifier, blockchain.value),
            )
        new_weights = []
        nodes_weights = write_cursor.fetchall()
        weight_sum = sum(FVal(node[1]) for node in nodes_weights)
        for node_id, weight in nodes_weights:

            if exclude_identifier:
                new_weight = FVal(weight) / weight_sum * proportion_to_share if weight_sum != ZERO else ZERO  # noqa: E501
            else:
                new_weight = FVal(weight) / weight_sum if weight_sum != ZERO else ZERO
            new_weights.append((str(new_weight), node_id))

        write_cursor.executemany(
            'UPDATE rpc_nodes SET weight=? WHERE identifier=?',
            new_weights,
        )

    def add_rpc_node(self, node: WeightedNode) -> None:
        """
        Adds a new rpc node.
        """
        with self.user_write() as cursor:
            try:
                cursor.execute(
                    'INSERT INTO rpc_nodes(name, endpoint, owned, active, weight, blockchain) VALUES (?, ?, ?, ?, ?, ?)',   # noqa: E501
                    node.serialize_for_db(),
                )
            except sqlcipher.IntegrityError as e:  # pylint: disable=no-member
<<<<<<< HEAD
                raise InputError(
                    f'Node for {node.node_info.blockchain} with name {node.node_info.name} '
                    f'already exists in db',
                ) from e
            self._rebalance_rpc_nodes_weights(
=======
                raise InputError(f'Node with name {node.node_info.name} already exists in db') from e  # noqa: E501
            self.rebalance_web3_nodes_weights(
>>>>>>> 62540a0e
                write_cursor=cursor,
                proportion_to_share=ONE - node.weight,
                exclude_identifier=cursor.lastrowid,
                blockchain=node.node_info.blockchain,
            )

    def update_rpc_node(self, node: WeightedNode) -> None:
        """
        Edits an existing rpc node.
        Note: we don't allow editing the blockchain field.
        May raise:
        - InputError if no entry with such
        """
        with self.user_write() as cursor:
            cursor.execute(
                'UPDATE rpc_nodes SET name=?, endpoint=?, owned=?, active=?, weight=? WHERE identifier=? AND blockchain=?',  # noqa: E501
                (
                    node.node_info.name,
                    node.node_info.endpoint,
                    node.node_info.owned,
                    node.active,
                    str(node.weight),
                    node.identifier,
                    node.node_info.blockchain.value,
                ),
            )

            if cursor.rowcount == 0:
                raise InputError(f'Node with identifier {node.identifier} doesn\'t exist')

<<<<<<< HEAD
            self._rebalance_rpc_nodes_weights(
=======
            self.rebalance_web3_nodes_weights(
>>>>>>> 62540a0e
                write_cursor=cursor,
                proportion_to_share=ONE - node.weight,
                exclude_identifier=node.identifier,
                blockchain=node.node_info.blockchain,
            )

    def delete_rpc_node(self, identifier: int, blockchain: SupportedBlockchain) -> None:
        """Delete a rpc node by identifier and blockchain.
        May raise:
        - InputError if no entry with such identifier is in the database.
        """
        with self.user_write() as cursor:
            cursor.execute('DELETE FROM rpc_nodes WHERE identifier=? AND blockchain=?', (identifier, blockchain.value))   # noqa: E501
            if cursor.rowcount == 0:
                raise InputError(f'node with id {identifier} and blockchain {blockchain.value} was not found in the database')  # noqa: E501
<<<<<<< HEAD
            self._rebalance_rpc_nodes_weights(
=======
            self.rebalance_web3_nodes_weights(
>>>>>>> 62540a0e
                write_cursor=cursor,
                proportion_to_share=ONE,
                exclude_identifier=None,
                blockchain=blockchain,
            )

    def get_user_notes(
            self,
            filter_query: UserNotesFilterQuery,
            cursor: 'DBCursor',
            has_premium: bool,
    ) -> list[UserNote]:
        """Returns all the notes created by a user filtered by the given filter"""
        query, bindings = filter_query.prepare()
        if has_premium:
            query = 'SELECT identifier, title, content, location, last_update_timestamp, is_pinned FROM user_notes ' + query  # noqa: E501
            cursor.execute(query, bindings)
        else:
            query = 'SELECT identifier, title, content, location, last_update_timestamp, is_pinned FROM (SELECT identifier, title, content, location, last_update_timestamp, is_pinned from user_notes ORDER BY last_update_timestamp DESC LIMIT ?) ' + query  # noqa: E501
            cursor.execute(query, [FREE_USER_NOTES_LIMIT] + bindings)

        return [UserNote.deserialize_from_db(entry) for entry in cursor]

    def get_user_notes_and_limit_info(
            self,
            filter_query: UserNotesFilterQuery,
            cursor: 'DBCursor',
            has_premium: bool,
    ) -> tuple[list[UserNote], int]:
        """Gets all user_notes for the query from the DB

        Also returns how many are the total found for the filter
        """
        user_notes = self.get_user_notes(filter_query=filter_query, cursor=cursor, has_premium=has_premium)  # noqa: E501
        query, bindings = filter_query.prepare(with_pagination=False)
        query = 'SELECT COUNT(*) from user_notes ' + query
        total_found_result = cursor.execute(query, bindings)
        return user_notes, total_found_result.fetchone()[0]

    def add_user_note(
            self,
            title: str,
            content: str,
            location: str,
            is_pinned: bool,
            has_premium: bool,
    ) -> int:
        """Add a user_note entry to the DB"""
        with self.user_write() as write_cursor:
            if has_premium is False:
                num_user_notes = self.get_entries_count(
                    cursor=write_cursor,
                    entries_table='user_notes',
                )
                if num_user_notes >= FREE_USER_NOTES_LIMIT:
                    msg = (
                        f'The limit of {FREE_USER_NOTES_LIMIT} user notes has been '
                        f'reached in the free plan. To get more notes you can upgrade to '
                        f'premium: https://rotki.com/products'
                    )
                    raise InputError(msg)

            write_cursor.execute(
                'INSERT INTO user_notes(title, content, location, last_update_timestamp, is_pinned) VALUES(?, ?, ?, ?, ?)',  # noqa: E501
                (title, content, location, ts_now(), is_pinned),
            )
            return write_cursor.lastrowid

    def edit_user_note(self, user_note: UserNote) -> None:
        """Edit an already existing user_note entry's content.
        May raise:
        - InputError if editing a user note that does not exist.
        """
        with self.user_write() as write_cursor:
            write_cursor.execute(
                'UPDATE user_notes SET title=?, content=?, last_update_timestamp=?, is_pinned=? WHERE identifier=?',  # noqa: E501
                (
                    user_note.title,
                    user_note.content,
                    ts_now(),
                    user_note.is_pinned,
                    user_note.identifier,
                ),
            )
            if write_cursor.rowcount == 0:
                raise InputError(f'User note with identifier {user_note.identifier} does not exist')  # noqa: E501

    def delete_user_note(self, identifier: int) -> None:
        """Delete user note entry from the DB.
        May raise:
        - InputError if identifier not present in DB.
        """
        with self.user_write() as write_cursor:
            write_cursor.execute('DELETE FROM user_notes WHERE identifier=?', (identifier,))
            if write_cursor.rowcount == 0:
                raise InputError(f'User note with identifier {identifier} not found in database')

    def get_nft_mappings(self, identifiers: list[str]) -> dict[str, dict]:
        """
        Given a list of nft identifiers, return a list of nft info (id, name, collection_name)
        for those identifiers.
        """
        result = {}
        with self.conn.read_ctx() as cursor:
            cursor.execute(
                f'SELECT identifier, name, collection_name, image_url FROM nfts WHERE '
                f'identifier IN ({",".join("?" * len(identifiers))})',
                identifiers,
            )
            serialized_nft_type = AssetType.NFT.serialize()
            for entry in cursor:
                result[entry[0]] = {
                    'name': entry[1],
                    'asset_type': serialized_nft_type,
                    'collection_name': entry[2],
                    'image_url': entry[3],
                }

        return result

    def get_blockchain_account_label(
            self,
            cursor: 'DBCursor',
            blockchain: SupportedBlockchain,
            address: BlockchainAddress,
    ) -> Optional[str]:
        """Returns the label for a specific blockchain account.
        Returns None if either there is no label set or the account doesn't exist in database.
        """
        query = cursor.execute(
            'SELECT label FROM blockchain_accounts '
            'WHERE blockchain=? AND account=?',
            (blockchain.value, address),
        )
        result = query.fetchone()

        return None if result is None else result[0]<|MERGE_RESOLUTION|>--- conflicted
+++ resolved
@@ -3161,11 +3161,7 @@
                 for entry in cursor
             ]
 
-<<<<<<< HEAD
-    def _rebalance_rpc_nodes_weights(
-=======
-    def rebalance_web3_nodes_weights(
->>>>>>> 62540a0e
+    def rebalance_rpc_nodes_weights(
             self,
             write_cursor: 'DBCursor',
             proportion_to_share: FVal,
@@ -3213,16 +3209,11 @@
                     node.serialize_for_db(),
                 )
             except sqlcipher.IntegrityError as e:  # pylint: disable=no-member
-<<<<<<< HEAD
                 raise InputError(
                     f'Node for {node.node_info.blockchain} with name {node.node_info.name} '
                     f'already exists in db',
                 ) from e
-            self._rebalance_rpc_nodes_weights(
-=======
-                raise InputError(f'Node with name {node.node_info.name} already exists in db') from e  # noqa: E501
-            self.rebalance_web3_nodes_weights(
->>>>>>> 62540a0e
+            self.rebalance_rpc_nodes_weights(
                 write_cursor=cursor,
                 proportion_to_share=ONE - node.weight,
                 exclude_identifier=cursor.lastrowid,
@@ -3253,11 +3244,7 @@
             if cursor.rowcount == 0:
                 raise InputError(f'Node with identifier {node.identifier} doesn\'t exist')
 
-<<<<<<< HEAD
-            self._rebalance_rpc_nodes_weights(
-=======
-            self.rebalance_web3_nodes_weights(
->>>>>>> 62540a0e
+            self.rebalance_rpc_nodes_weights(
                 write_cursor=cursor,
                 proportion_to_share=ONE - node.weight,
                 exclude_identifier=node.identifier,
@@ -3273,11 +3260,7 @@
             cursor.execute('DELETE FROM rpc_nodes WHERE identifier=? AND blockchain=?', (identifier, blockchain.value))   # noqa: E501
             if cursor.rowcount == 0:
                 raise InputError(f'node with id {identifier} and blockchain {blockchain.value} was not found in the database')  # noqa: E501
-<<<<<<< HEAD
-            self._rebalance_rpc_nodes_weights(
-=======
-            self.rebalance_web3_nodes_weights(
->>>>>>> 62540a0e
+            self.rebalance_rpc_nodes_weights(
                 write_cursor=cursor,
                 proportion_to_share=ONE,
                 exclude_identifier=None,
